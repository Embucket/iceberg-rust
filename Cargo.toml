--- conflicted
+++ resolved
@@ -15,19 +15,18 @@
 
 [workspace.dependencies]
 apache-avro = "0.17.0"
-<<<<<<< HEAD
 arrow = "54.1.0"
 arrow-schema = "54.1.0"
 async-trait = "0.1"
 bytes = "1"
-chrono = { version = "0.4", default-features = false, features = ["serde", "clock"] }
-datafusion = { git="https://github.com/Embucket/datafusion.git", rev = "eecc47ec20fec83158bd71611e799cb7d373646f" }
-datafusion-sql = { git="https://github.com/Embucket/datafusion.git", rev = "eecc47ec20fec83158bd71611e799cb7d373646f" }
-datafusion-expr = { git="https://github.com/Embucket/datafusion.git", rev = "eecc47ec20fec83158bd71611e799cb7d373646f" }
-datafusion-common = { git="https://github.com/Embucket/datafusion.git", rev = "eecc47ec20fec83158bd71611e799cb7d373646f" }
-datafusion-execution = { git="https://github.com/Embucket/datafusion.git", rev = "eecc47ec20fec83158bd71611e799cb7d373646f" }
-datafusion-functions = { git="https://github.com/Embucket/datafusion.git", rev = "eecc47ec20fec83158bd71611e799cb7d373646f", features = ["crypto_expressions"] }
-datafusion-functions-aggregate = { git="https://github.com/Embucket/datafusion.git", rev = "eecc47ec20fec83158bd71611e799cb7d373646f" }
+chrono = { version = "0.4.39", default-features = false, features = ["serde", "clock"] }
+datafusion = { version="45.0.0" }
+datafusion-sql = { version="45.0.0" }
+datafusion-expr = { version="45.0.0" }
+datafusion-common = { version="45.0.0" }
+datafusion-execution = { version="45.0.0" }
+datafusion-functions = { version="45.0.0" }
+datafusion-functions-aggregate = { version="45.0.0" }
 derive-getters = "0.5.0"
 derive_builder = "0.20"
 futures = "0.3.31"
@@ -40,39 +39,11 @@
 serde = "^1.0"
 serde_derive = "^1.0"
 serde_json = "^1.0"
-=======
-object_store = { version = "0.11.2", features = ["aws", "gcp"] }
-serde = "^1.0"
-serde_derive = "^1.0"
-serde_json = "^1.0"
-futures = "0.3.30"
-async-trait = "0.1"
-chrono = { version = "0.4.39", default-features = false, features = ["serde", "clock"] }
-arrow = "54.1.0"
-arrow-schema = "54.1.0"
-
-datafusion = { version="45.0.0" }
-datafusion-sql = { version="45.0.0" }
-datafusion-expr = { version="45.0.0" }
-datafusion-common = { version="45.0.0" }
-datafusion-execution = { version="45.0.0" }
-datafusion-functions = { version="45.0.0" }
-datafusion-functions-aggregate = { version="45.0.0" }
-
-parquet = { version = "54.1.0", features = ["async", "object_store"] }
->>>>>>> a2925da2
 sqlparser = { git = "https://github.com/Embucket/datafusion-sqlparser-rs.git", rev = "53c291e3e95f176daea954f614409e5f674ec561", features = [
   "visitor",
 ] }
 thiserror = "2"
-<<<<<<< HEAD
-=======
 url = "2.5.4"
 uuid = { version = "1.3.2", features = ["serde", "v4"] }
-itertools = "0.10.5"
-derive-getters = "0.3.0"
->>>>>>> a2925da2
 tracing = "0.1"
-tracing-futures = "0.2"
-url = "^2.5"
-uuid = { version = "1.13.2", features = ["serde", "v4"] }+tracing-futures = "0.2"