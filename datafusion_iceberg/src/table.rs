/*!
 * Tableprovider to use iceberg table with datafusion.
*/

use async_trait::async_trait;
use chrono::DateTime;
use datafusion_expr::{dml::InsertOp, utils::conjunction, JoinType};
use futures::{stream, StreamExt, TryStreamExt};
use itertools::Itertools;
use object_store::ObjectMeta;
use std::{
    any::Any,
    collections::{HashMap, HashSet},
    fmt,
    ops::{Deref, DerefMut},
    sync::Arc,
};
use tokio::sync::{RwLock, RwLockWriteGuard};

use datafusion::{
    arrow::datatypes::{Field, Schema as ArrowSchema, SchemaRef},
    catalog::Session,
    common::{not_impl_err, plan_err, DataFusionError, SchemaExt},
    datasource::{
        file_format::{parquet::ParquetFormat, FileFormat},
        listing::PartitionedFile,
        object_store::ObjectStoreUrl,
        physical_plan::{parquet::source::ParquetSource, FileScanConfig},
        TableProvider, ViewTable,
    },
    execution::{context::SessionState, TaskContext},
    logical_expr::{TableProviderFilterPushDown, TableType},
    physical_expr::create_physical_expr,
    physical_optimizer::pruning::PruningPredicate,
    physical_plan::{
        expressions::Column,
        insert::{DataSink, DataSinkExec},
        joins::{HashJoinExec, PartitionMode},
        metrics::MetricsSet,
        projection::ProjectionExec,
        union::UnionExec,
        DisplayAs, DisplayFormatType, ExecutionPlan, PhysicalExpr, SendableRecordBatchStream,
        Statistics,
    },
    prelude::Expr,
    scalar::ScalarValue,
    sql::parser::DFParserBuilder,
};

use crate::{
    error::Error as DataFusionIcebergError,
    pruning_statistics::{transform_predicate, PruneDataFiles, PruneManifests},
    statistics::manifest_statistics,
};

use iceberg_rust::spec::{
    arrow::schema::PARQUET_FIELD_ID_META_KEY,
    manifest::{Content, ManifestEntry, Status},
    util,
    values::{Struct, Value},
};
use iceberg_rust::spec::{schema::Schema, view_metadata::ViewRepresentation};
use iceberg_rust::{
    arrow::write::write_parquet_partitioned, catalog::tabular::Tabular, error::Error,
    materialized_view::MaterializedView, table::Table, view::View,
};
// mod value;

#[derive(Debug, Clone)]
/// Iceberg table for datafusion
pub struct DataFusionTable {
    pub tabular: Arc<RwLock<Tabular>>,
    pub schema: SchemaRef,
    pub snapshot_range: (Option<i64>, Option<i64>),
    pub branch: Option<String>,
}

impl From<Tabular> for DataFusionTable {
    fn from(value: Tabular) -> Self {
        Self::new(value, None, None, None)
    }
}

impl From<Table> for DataFusionTable {
    fn from(value: Table) -> Self {
        Self::new(Tabular::Table(value), None, None, None)
    }
}

impl From<View> for DataFusionTable {
    fn from(value: View) -> Self {
        Self::new(Tabular::View(value), None, None, None)
    }
}

impl From<MaterializedView> for DataFusionTable {
    fn from(value: MaterializedView) -> Self {
        Self::new(Tabular::MaterializedView(value), None, None, None)
    }
}

impl DataFusionTable {
    pub fn new(
        tabular: Tabular,
        start: Option<i64>,
        end: Option<i64>,
        branch: Option<&str>,
    ) -> Self {
        let schema = match &tabular {
            Tabular::Table(table) => {
                let schema = end
                    .and_then(|snapshot_id| table.metadata().schema(snapshot_id).ok().cloned())
                    .unwrap_or_else(|| table.current_schema(None).unwrap().clone());
                Arc::new((schema.fields()).try_into().unwrap())
            }
            Tabular::View(view) => {
                let schema = end
                    .and_then(|version_id| view.metadata().schema(version_id).ok().cloned())
                    .unwrap_or_else(|| view.current_schema(None).unwrap().clone());
                Arc::new((schema.fields()).try_into().unwrap())
            }
            Tabular::MaterializedView(matview) => {
                let schema = end
                    .and_then(|version_id| matview.metadata().schema(version_id).ok().cloned())
                    .unwrap_or_else(|| matview.current_schema(None).unwrap().clone());
                Arc::new((schema.fields()).try_into().unwrap())
            }
        };
        DataFusionTable {
            tabular: Arc::new(RwLock::new(tabular)),
            snapshot_range: (start, end),
            schema,
            branch: branch.map(ToOwned::to_owned),
        }
    }
    #[inline]
    pub fn new_table(
        table: Table,
        start: Option<i64>,
        end: Option<i64>,
        branch: Option<&str>,
    ) -> Self {
        Self::new(Tabular::Table(table), start, end, branch)
    }

    pub async fn inner_mut(&self) -> RwLockWriteGuard<'_, Tabular> {
        self.tabular.write().await
    }
}

#[async_trait]
impl TableProvider for DataFusionTable {
    fn as_any(&self) -> &dyn Any {
        self
    }
    fn schema(&self) -> SchemaRef {
        self.schema.clone()
    }
    fn table_type(&self) -> TableType {
        TableType::Base
    }
    async fn scan(
        &self,
        session: &dyn Session,
        projection: Option<&Vec<usize>>,
        filters: &[Expr],
        limit: Option<usize>,
    ) -> Result<Arc<dyn ExecutionPlan>, DataFusionError> {
        let session_state = session.as_any().downcast_ref::<SessionState>().unwrap();
        match self.tabular.read().await.deref() {
            Tabular::View(view) => {
                let metadata = view.metadata();
                let version = self
                    .snapshot_range
                    .1
                    .and_then(|version_id| metadata.versions.get(&version_id))
                    .unwrap_or(
                        metadata
                            .current_version(None)
                            .map_err(DataFusionIcebergError::from)?,
                    );
                let sql = match &version.representations[0] {
                    ViewRepresentation::Sql { sql, .. } => sql,
                };
                let statement = DFParserBuilder::new(sql).build()?.parse_statement()?;
                let logical_plan = session_state.statement_to_plan(statement).await?;
                ViewTable::try_new(logical_plan, Some(sql.clone()))?
                    .scan(session, projection, filters, limit)
                    .await
            }
            Tabular::Table(table) => {
                let schema = self.schema();
                let statistics = self
                    .statistics()
                    .await
                    .map_err(DataFusionIcebergError::from)?;
                table_scan(
                    table,
                    &self.snapshot_range,
                    schema,
                    statistics,
                    session_state,
                    projection,
                    filters,
                    limit,
                )
                    .await
            }
            Tabular::MaterializedView(mv) => {
                let table = mv
                    .storage_table()
                    .await
                    .map_err(DataFusionIcebergError::from)?;
                let schema = self.schema();
                let statistics = self
                    .statistics()
                    .await
                    .map_err(DataFusionIcebergError::from)?;
                table_scan(
                    &table,
                    &self.snapshot_range,
                    schema,
                    statistics,
                    session_state,
                    projection,
                    filters,
                    limit,
                )
                    .await
            }
        }
    }
    async fn insert_into(
        &self,
        _state: &dyn Session,
        input: Arc<dyn ExecutionPlan>,
        insert_op: InsertOp,
    ) -> Result<Arc<dyn ExecutionPlan>, DataFusionError> {
        // Create a physical plan from the logical plan.
        // Check that the schema of the plan matches the schema of this table.
        if !self.schema().equivalent_names_and_types(&input.schema()) {
            return plan_err!("Inserting query must have the same schema with the table.");
        }
        let InsertOp::Append = insert_op else {
            return not_impl_err!("Overwrite not implemented for MemoryTable yet");
        };
        Ok(Arc::new(DataSinkExec::new(
            input,
            Arc::new(self.clone().into_data_sink()),
            None,
        )))
    }
    fn supports_filters_pushdown(
        &self,
        filters: &[&Expr],
    ) -> Result<Vec<TableProviderFilterPushDown>, DataFusionError> {
        Ok(filters
            .iter()
            .map(|_| TableProviderFilterPushDown::Inexact)
            .collect())
    }
}

#[allow(clippy::too_many_arguments)]
async fn table_scan(
    table: &Table,
    snapshot_range: &(Option<i64>, Option<i64>),
    arrow_schema: SchemaRef,
    statistics: Statistics,
    session: &SessionState,
    projection: Option<&Vec<usize>>,
    filters: &[Expr],
    limit: Option<usize>,
) -> Result<Arc<dyn ExecutionPlan>, DataFusionError> {
    let schema = snapshot_range
        .1
        .and_then(|snapshot_id| table.metadata().schema(snapshot_id).ok().cloned())
        .unwrap_or_else(|| table.current_schema(None).unwrap().clone());

    // Create a unique URI for this particular object store
    let object_store_url = ObjectStoreUrl::parse(&table.metadata().location)
        .unwrap_or_else(|_| ObjectStoreUrl::local_filesystem());
    session
        .runtime_env()
        .register_object_store(object_store_url.as_ref(), table.object_store());

    let partition_fields = &snapshot_range
        .1
        .and_then(|snapshot_id| table.metadata().partition_fields(snapshot_id).ok())
        .unwrap_or_else(|| table.metadata().current_partition_fields(None).unwrap());

    let sequence_number_range = [snapshot_range.0, snapshot_range.1]
        .iter()
        .map(|x| x.and_then(|y| table.metadata().sequence_number(y)))
        .collect_tuple::<(Option<i64>, Option<i64>)>()
        .unwrap();

    // If there is a filter expression the manifests to read are pruned based on the pruning statistics available in the manifest_list file.
    let physical_predicate = if let Some(predicate) = conjunction(filters.iter().cloned()) {
        Some(create_physical_expr(
            &predicate,
            &arrow_schema.as_ref().clone().try_into()?,
            session.execution_props(),
        )?)
    } else {
        None
    };

    // Get all partition columns
    let table_partition_cols: Vec<Field> = partition_fields
        .iter()
        .map(|partition_field| {
            Ok(Field::new(
                partition_field.name().to_owned(),
                (&partition_field
                    .field_type()
                    .tranform(partition_field.transform())
                    .map_err(DataFusionIcebergError::from)?)
                    .try_into()
                    .map_err(DataFusionIcebergError::from)?,
                !partition_field.required(),
            )
                .with_metadata(HashMap::from_iter(vec![(
                    PARQUET_FIELD_ID_META_KEY.to_string(),
                    partition_field.field_id().to_string(),
                )])))
        })
        .collect::<Result<Vec<_>, DataFusionError>>()
        .map_err(DataFusionIcebergError::from)?;

    // All files have to be grouped according to their partition values. This is done by using a HashMap with the partition values as the key.
    // This way data files with the same partition value are mapped to the same vector.
    let mut data_file_groups: HashMap<Struct, Vec<ManifestEntry>> = HashMap::new();
    let mut equality_delete_file_groups: HashMap<Struct, Vec<ManifestEntry>> = HashMap::new();

    // Prune data & delete file and insert them into the according map
    if let Some(physical_predicate) = physical_predicate.clone() {
        let partition_schema = Arc::new(ArrowSchema::new(table_partition_cols.clone()));
        let partition_column_names = partition_fields
            .iter()
            .map(|field| Ok(field.source_name().to_owned()))
            .collect::<Result<HashSet<_>, Error>>()
            .map_err(DataFusionIcebergError::from)?;

        let partition_predicates = conjunction(
            filters
                .iter()
                .filter(|expr| {
                    let set: HashSet<String> = expr
                        .column_refs()
                        .into_iter()
                        .map(|x| x.name.clone())
                        .collect();
                    set.is_subset(&partition_column_names)
                })
                .cloned()
                .map(|x| transform_predicate(x, partition_fields).unwrap()),
        );

        let manifests = table
            .manifests(snapshot_range.0, snapshot_range.1)
            .await.map_err(DataFusionIcebergError::from)?;

        // If there is a filter expression on the partition column, the manifest files to read are pruned.
        let data_files: Vec<ManifestEntry> = if let Some(predicate) = partition_predicates {
            let physical_partition_predicate = create_physical_expr(
                &predicate,
                &partition_schema.clone().try_into()?,
                session.execution_props(),
            )?;
            let pruning_predicate =
                PruningPredicate::try_new(physical_partition_predicate, partition_schema.clone())?;
            let manifests_to_prune =
                pruning_predicate.prune(&PruneManifests::new(partition_fields, &manifests))?;

            table
                .datafiles(&manifests, Some(manifests_to_prune), sequence_number_range)
                .await
                .map_err(DataFusionIcebergError::from)?
                .try_collect()
                .await
                .map_err(DataFusionIcebergError::from)?
        } else {
            table
                .datafiles(&manifests, None, sequence_number_range)
                .await
                .map_err(DataFusionIcebergError::from)?
                .try_collect()
                .await
                .map_err(DataFusionIcebergError::from)?
        };

        let pruning_predicate =
            PruningPredicate::try_new(physical_predicate, arrow_schema.clone())?;
        // After the first pruning stage the data_files are pruned again based on the pruning statistics in the manifest files.
        let files_to_prune = pruning_predicate.prune(&PruneDataFiles::new(
            &schema,
            &partition_schema,
            &data_files,
        ))?;

        data_files
            .into_iter()
            .zip(files_to_prune.into_iter())
            .for_each(|(manifest, prune_file)| {
                if prune_file && *manifest.status() != Status::Deleted {
<<<<<<< HEAD
=======
                    let partition_values = manifest
                        .data_file()
                        .partition()
                        .iter()
                        .map(|value| match value {
                            Some(v) => ScalarValue::Utf8(Some(serde_json::to_string(v).unwrap())),
                            None => ScalarValue::Null,
                        })
                        .collect::<Vec<ScalarValue>>();
                    let object_meta = ObjectMeta {
                        location: util::strip_prefix(manifest.data_file().file_path()).into(),
                        size: *manifest.data_file().file_size_in_bytes() as usize,
                        last_modified: {
                            let last_updated_ms = table.metadata().last_updated_ms;
                            let secs = last_updated_ms / 1000;
                            let nsecs = (last_updated_ms % 1000) as u32 * 1000000;
                            DateTime::from_timestamp(secs, nsecs).unwrap()
                        },
                        e_tag: None,
                        version: None,
                    };
                    let manifest_statistics = manifest_statistics(&schema, &manifest);
                    let file = PartitionedFile {
                        object_meta,
                        partition_values,
                        range: None,
                        statistics: Some(manifest_statistics),
                        extensions: None,
                        metadata_size_hint: None,
                    };
>>>>>>> 343aefde
                    match manifest.data_file().content() {
                        Content::Data => {
                            data_file_groups
                                .entry(manifest.data_file().partition().clone())
                                .or_default()
                                .push(manifest);
                        }
                        Content::EqualityDeletes => {
                            equality_delete_file_groups
                                .entry(manifest.data_file().partition().clone())
                                .or_default()
                                .push(manifest);
                        }
                        Content::PositionDeletes => {
                            panic!("Position deletes not supported.")
                        }
                    }
                };
            });
    } else {
        let manifests = table
            .manifests(snapshot_range.0, snapshot_range.1)
            .await
            .map_err(DataFusionIcebergError::from)?;
        let data_files: Vec<ManifestEntry> = table
            .datafiles(&manifests, None, sequence_number_range)
            .await
            .map_err(DataFusionIcebergError::from)?
            .try_collect()
            .await
            .map_err(DataFusionIcebergError::from)?;
        data_files.into_iter().for_each(|manifest| {
            if *manifest.status() != Status::Deleted {
<<<<<<< HEAD
=======
                let partition_values = manifest
                    .data_file()
                    .partition()
                    .iter()
                    .map(|value| match value {
                        Some(v) => ScalarValue::Utf8(Some(serde_json::to_string(v).unwrap())),
                        None => ScalarValue::Null,
                    })
                    .collect::<Vec<ScalarValue>>();
                let object_meta = ObjectMeta {
                    location: util::strip_prefix(manifest.data_file().file_path()).into(),
                    size: *manifest.data_file().file_size_in_bytes() as usize,
                    last_modified: {
                        let last_updated_ms = table.metadata().last_updated_ms;
                        let secs = last_updated_ms / 1000;
                        let nsecs = (last_updated_ms % 1000) as u32 * 1000000;
                        DateTime::from_timestamp(secs, nsecs).unwrap()
                    },
                    e_tag: None,
                    version: None,
                };
                let manifest_statistics = manifest_statistics(&schema, &manifest);
                let file = PartitionedFile {
                    object_meta,
                    partition_values,
                    range: None,
                    statistics: Some(manifest_statistics),
                    extensions: None,
                    metadata_size_hint: None,
                };
>>>>>>> 343aefde
                match manifest.data_file().content() {
                    Content::Data => {
                        data_file_groups
                            .entry(manifest.data_file().partition().clone())
                            .or_default()
                            .push(manifest);
                    }
                    Content::EqualityDeletes => {
                        equality_delete_file_groups
                            .entry(manifest.data_file().partition().clone())
                            .or_default()
                            .push(manifest);
                    }
                    Content::PositionDeletes => {
                        panic!("Position deletes not supported.")
                    }
                }
            }
        });
    };

    let file_schema: SchemaRef = Arc::new((schema.fields()).try_into().unwrap());

    let projection = projection
        .cloned()
        .or_else(|| Some(schema.iter().enumerate().map(|(i, _)| i).collect()));

    let projection_expr: Option<Vec<_>> = projection.as_ref().map(|projection| {
        projection
            .iter()
            .enumerate()
            .map(|(i, id)| {
                let name = file_schema.fields[*id].name();
                (
                    Arc::new(Column::new(name, i)) as Arc<dyn PhysicalExpr>,
                    name.to_owned(),
                )
            })
            .collect()
    });

    let file_source = Arc::new(
        if let Some(physical_predicate) = physical_predicate.clone() {
            ParquetSource::default()
                .with_predicate(Arc::clone(&file_schema), physical_predicate)
                .with_pushdown_filters(true)
        } else {
            ParquetSource::default()
        }
    );

    // Create plan for every partition with delete files
    let mut plans = stream::iter(equality_delete_file_groups.into_iter())
        .then(|(partition_value, mut delete_files)| {
            let object_store_url = object_store_url.clone();
            let table_partition_cols = table_partition_cols.clone();
            let statistics = statistics.clone();
            let physical_predicate = physical_predicate.clone();
            let schema = &schema;
            let file_schema = file_schema.clone();
            let file_source = file_source.clone();
            let projection_expr = projection_expr.clone();
            let projection = &projection;
            let mut data_files = data_file_groups
                .remove(&partition_value)
                .unwrap_or_default();

            async move {
                // Sort data & delete files by sequence_number
                delete_files.sort_by(|x, y| {
                    x.sequence_number()
                        .unwrap()
                        .cmp(&y.sequence_number().unwrap())
                });
                data_files.sort_by(|x, y| {
                    x.sequence_number()
                        .unwrap()
                        .cmp(&y.sequence_number().unwrap())
                });

                let mut data_file_iter = data_files.into_iter().peekable();

                let mut plan = stream::iter(delete_files.iter())
                    .map(Ok::<_, DataFusionError>)
                    .try_fold(None, |acc, delete_manifest| {
                        let object_store_url = object_store_url.clone();
                        let table_partition_cols = table_partition_cols.clone();
                        let statistics = statistics.clone();
                        let physical_predicate = physical_predicate.clone();
                        let schema = &schema;
                        let file_schema: Arc<ArrowSchema> = file_schema.clone();
                        let file_source = file_source.clone();
                        let mut data_files = Vec::new();
                        while let Some(data_manifest) = data_file_iter.next_if(|x| {
                            x.sequence_number().unwrap()
                                < delete_manifest.sequence_number().unwrap()
                        }) {
                            let last_updated_ms = table.metadata().last_updated_ms;
                            let data_file =
                                generate_partitioned_file(schema, &data_manifest, last_updated_ms)
                                    .unwrap();
                            data_files.push(data_file);
                        }
                        async move {
                            let delete_schema = schema.project(
                                delete_manifest.data_file().equality_ids().as_ref().unwrap(),
                            );
                            let delete_file_schema: SchemaRef =
                                Arc::new((delete_schema.fields()).try_into().unwrap());
                            let equality_projection: Option<Vec<usize>> =
                                match (&projection, delete_manifest.data_file().equality_ids()) {
                                    (Some(projection), Some(equality_ids)) => {
                                        let collect: Vec<usize> = schema
                                            .iter()
                                            .enumerate()
                                            .filter_map(|(id, x)| {
                                                if equality_ids.contains(&x.id)
                                                    && !projection.contains(&id)
                                                {
                                                    Some(id)
                                                } else {
                                                    None
                                                }
                                            })
                                            .collect();
                                        Some([projection.as_slice(), &collect].concat())
                                    }
                                    _ => None,
                                };

                            let last_updated_ms = table.metadata().last_updated_ms;
                            let delete_file = generate_partitioned_file(
                                &delete_schema,
                                delete_manifest,
                                last_updated_ms,
                            )?;

                            let delete_file_source = Arc::new(
                                if let Some(physical_predicate) = physical_predicate.clone() {
                                    ParquetSource::default()
                                        .with_predicate(Arc::clone(&delete_file_schema), physical_predicate)
                                        .with_pushdown_filters(true)
                                } else {
                                    ParquetSource::default()
                                }
                            );

                            let delete_file_scan_config = FileScanConfig::new(
                                object_store_url.clone(),
                                delete_file_schema,
                                delete_file_source,
                            )
                                .with_file_groups(vec![vec![delete_file]])
                                .with_statistics(statistics.clone())
                                .with_limit(limit)
                                .with_table_partition_cols(table_partition_cols.clone());

                            let left = ParquetFormat::default()
                                .create_physical_plan(
                                    session,
                                    delete_file_scan_config,
                                    physical_predicate.as_ref(),
                                )
                                .await?;

                            let file_scan_config = FileScanConfig::new(
                                object_store_url,
                                file_schema.clone(),
                                file_source.clone(),
                            )
                                .with_file_groups(vec![data_files])
                                .with_statistics(statistics)
                                .with_projection(equality_projection)
                                .with_limit(limit)
                                .with_table_partition_cols(table_partition_cols);

                            let data_files_scan = ParquetFormat::default()
                                .create_physical_plan(
                                    session,
                                    file_scan_config,
                                    physical_predicate.as_ref(),
                                )
                                .await?;

                            let right = if let Some(acc) = acc {
                                Arc::new(UnionExec::new(vec![acc, data_files_scan]))
                            } else {
                                data_files_scan
                            };

                            let join_on = delete_manifest
                                .data_file()
                                .equality_ids()
                                .as_ref()
                                .unwrap()
                                .iter()
                                .map(|id| {
                                    let column_name =
                                        &schema.get(*id as usize).as_ref().unwrap().name;
                                    let left_column: Arc<dyn PhysicalExpr> = Arc::new(
                                        Column::new_with_schema(column_name, &left.schema())?,
                                    );
                                    let right_column: Arc<dyn PhysicalExpr> = Arc::new(
                                        Column::new_with_schema(column_name, &right.schema())?,
                                    );
                                    Ok((left_column, right_column))
                                })
                                .collect::<Result<Vec<_>, DataFusionError>>()?;

                            Ok(Some(Arc::new(HashJoinExec::try_new(
                                left,
                                right,
                                join_on,
                                None,
                                &JoinType::RightAnti,
                                None,
                                PartitionMode::CollectLeft,
                                false,
                            )?)
                                as Arc<dyn ExecutionPlan>))
                        }
                    })
                    .await
                    .transpose()
                    .ok_or(DataFusionError::External(Box::new(Error::InvalidFormat(
                        "Delete plan".to_owned(),
                    ))))??;

                let additional_data_files = data_file_iter
                    .map(|x| {
                        let last_updated_ms = table.metadata().last_updated_ms;
                        generate_partitioned_file(schema, &x, last_updated_ms)
                    })
                    .collect::<Result<Vec<_>, _>>()?;

                if !additional_data_files.is_empty() {
                    let file_scan_config =
                        FileScanConfig::new(object_store_url, file_schema.clone(), file_source)
                            .with_file_groups(vec![additional_data_files])
                            .with_statistics(statistics)
                            .with_projection(projection.as_ref().cloned())
                            .with_limit(limit)
                            .with_table_partition_cols(table_partition_cols);

                    let data_files_scan = ParquetFormat::default()
                        .create_physical_plan(
                            session,
                            file_scan_config,
                            physical_predicate.as_ref(),
                        )
                        .await?;

                    plan = Arc::new(UnionExec::new(vec![plan, data_files_scan]));
                }

                if let Some(projection_expr) = projection_expr {
                    Ok::<_, DataFusionError>(Arc::new(ProjectionExec::try_new(
                        projection_expr,
                        plan,
                    )?) as Arc<dyn ExecutionPlan>)
                } else {
                    Ok(plan)
                }
            }
        })
        .try_collect::<Vec<_>>()
        .await?;

    // Create plan for partitions without delete files
    let file_groups = data_file_groups
        .into_values()
        .map(|x| {
            x.into_iter()
                .map(|x| {
                    let last_updated_ms = table.metadata().last_updated_ms;
                    generate_partitioned_file(&schema, &x, last_updated_ms).unwrap()
                })
                .collect()
        })
        .collect();
    let file_scan_config = FileScanConfig::new(object_store_url, file_schema, file_source)
        .with_file_groups(file_groups)
        .with_statistics(statistics)
        .with_projection(projection)
        .with_limit(limit)
        .with_table_partition_cols(table_partition_cols);

    let other_plan = ParquetFormat::default()
        .create_physical_plan(session, file_scan_config, physical_predicate.as_ref())
        .await?;

    if plans.is_empty() {
        Ok(other_plan)
    } else {
        plans.push(other_plan);

        Ok(Arc::new(UnionExec::new(plans)))
    }
}

impl DisplayAs for DataFusionTable {
    fn fmt_as(&self, t: DisplayFormatType, f: &mut fmt::Formatter<'_>) -> fmt::Result {
        match t {
            DisplayFormatType::Default | DisplayFormatType::Verbose => {
                write!(f, "IcebergTable")
            }
        }
    }
}

#[derive(Debug)]
pub(crate) struct IcebergDataSink(DataFusionTable);

impl DataFusionTable {
    pub(crate) fn into_data_sink(self) -> IcebergDataSink {
        IcebergDataSink(self)
    }
}

impl DisplayAs for IcebergDataSink {
    fn fmt_as(&self, t: DisplayFormatType, f: &mut fmt::Formatter<'_>) -> fmt::Result {
        self.0.fmt_as(t, f)
    }
}

#[async_trait]
impl DataSink for IcebergDataSink {
    fn as_any(&self) -> &dyn Any {
        self.0.as_any()
    }
    async fn write_all(
        &self,
        data: SendableRecordBatchStream,
        _context: &Arc<TaskContext>,
    ) -> Result<u64, DataFusionError> {
        let mut lock = self.0.tabular.write().await;
        let table = if let Tabular::Table(table) = lock.deref_mut() {
            Ok(table)
        } else {
            Err(Error::InvalidFormat("database entity".to_string()))
        }
            .map_err(DataFusionIcebergError::from)?;

        let metadata_files =
            write_parquet_partitioned(table, data.map_err(Into::into), self.0.branch.as_deref())
                .await?;

        let count = metadata_files
            .iter()
            .map(|x| x.record_count())
            .fold(0, |acc, x| acc + x);

        table
            .new_transaction(self.0.branch.as_deref())
            .append_data(metadata_files)
            .commit()
            .await
            .map_err(DataFusionIcebergError::from)?;

        Ok(count as u64)
    }
    fn metrics(&self) -> Option<MetricsSet> {
        None
    }
    fn schema(&self) -> &SchemaRef {
        &self.0.schema
    }
}

fn generate_partitioned_file(
    schema: &Schema,
    manifest: &ManifestEntry,
    last_updated_ms: i64,
) -> Result<PartitionedFile, DataFusionError> {
    let manifest_statistics = manifest_statistics(schema, manifest);
    let partition_values = manifest
        .data_file()
        .partition()
        .iter()
        .map(|x| {
            x.as_ref()
                .map(value_to_scalarvalue)
                .unwrap_or(Ok(ScalarValue::Null))
        })
        .collect::<Result<Vec<ScalarValue>, _>>()?;
    let object_meta = ObjectMeta {
        location: util::strip_prefix(manifest.data_file().file_path()).into(),
        size: *manifest.data_file().file_size_in_bytes() as usize,
        last_modified: {
            let secs = last_updated_ms / 1000;
            let nsecs = (last_updated_ms % 1000) as u32 * 1000000;
            DateTime::from_timestamp(secs, nsecs).unwrap()
        },
        e_tag: None,
        version: None,
    };
    let file = PartitionedFile {
        object_meta,
        partition_values,
        range: None,
        statistics: Some(manifest_statistics),
        extensions: None,
        metadata_size_hint: None,
    };
    Ok(file)
}

fn value_to_scalarvalue(value: &Value) -> Result<ScalarValue, DataFusionError> {
    match value {
        Value::Boolean(b) => Ok(ScalarValue::Boolean(Some(*b))),
        Value::Int(i) => Ok(ScalarValue::Int32(Some(*i))),
        Value::LongInt(l) => Ok(ScalarValue::Int64(Some(*l))),
        Value::Float(f) => Ok(ScalarValue::Float32(Some(f.into_inner()))),
        Value::Double(d) => Ok(ScalarValue::Float64(Some(d.into_inner()))),
        Value::Date(d) => Ok(ScalarValue::Date32(Some(*d))),
        Value::Time(t) => Ok(ScalarValue::Time64Microsecond(Some(*t))),
        Value::Timestamp(ts) => Ok(ScalarValue::TimestampMicrosecond(Some(*ts), None)),
        Value::TimestampTZ(ts) => Ok(ScalarValue::TimestampMicrosecond(
            Some(*ts),
            Some("UTC".into()),
        )),
        Value::String(s) => Ok(ScalarValue::Utf8(Some(s.clone()))),
        Value::UUID(u) => Ok(ScalarValue::FixedSizeBinary(
            16,
            Some(u.as_bytes().to_vec()),
        )),
        Value::Fixed(size, bytes) => Ok(ScalarValue::FixedSizeBinary(
            *size as i32,
            Some(bytes.clone()),
        )),
        Value::Binary(bytes) => Ok(ScalarValue::Binary(Some(bytes.clone()))),
        x => Err(DataFusionError::External(Box::new(Error::NotSupported(
            format!("Conversion from Value {x} to ScalarValue"),
        )))),
    }
}

#[cfg(test)]
mod tests {

    use datafusion::{arrow::array::Int64Array, prelude::SessionContext};
    use iceberg_rust::{
        catalog::tabular::Tabular,
        object_store::ObjectStoreBuilder,
        spec::{
            partition::{PartitionField, Transform},
            schema::Schema,
            types::{PrimitiveType, StructField, Type},
        },
    };
    use iceberg_rust::{
        catalog::Catalog,
        spec::{
            partition::PartitionSpec,
            view_metadata::{Version, ViewRepresentation},
        },
        table::Table,
        view::View,
    };
    use iceberg_sql_catalog::SqlCatalog;

    use std::{ops::Deref, sync::Arc};

    use crate::{catalog::catalog::IcebergCatalog, DataFusionTable};

    #[tokio::test]
    pub async fn test_datafusion_table_insert() {
        let object_store = ObjectStoreBuilder::memory();

        let catalog: Arc<dyn Catalog> = Arc::new(
            SqlCatalog::new("sqlite://", "test", object_store)
                .await
                .unwrap(),
        );

        let schema = Schema::builder()
            .with_struct_field(StructField {
                id: 1,
                name: "id".to_string(),
                required: true,
                field_type: Type::Primitive(PrimitiveType::Long),
                doc: None,
            })
            .with_struct_field(StructField {
                id: 2,
                name: "customer_id".to_string(),
                required: true,
                field_type: Type::Primitive(PrimitiveType::Long),
                doc: None,
            })
            .with_struct_field(StructField {
                id: 3,
                name: "product_id".to_string(),
                required: true,
                field_type: Type::Primitive(PrimitiveType::Long),
                doc: None,
            })
            .with_struct_field(StructField {
                id: 4,
                name: "date".to_string(),
                required: true,
                field_type: Type::Primitive(PrimitiveType::Date),
                doc: None,
            })
            .with_struct_field(StructField {
                id: 5,
                name: "amount".to_string(),
                required: true,
                field_type: Type::Primitive(PrimitiveType::Int),
                doc: None,
            })
            .build()
            .unwrap();

        let table = Table::builder()
            .with_name("orders")
            .with_location("/test/orders")
            .with_schema(schema)
            .build(&["test".to_owned()], catalog)
            .await
            .expect("Failed to create table");

        let table = Arc::new(DataFusionTable::from(table));

        let ctx = SessionContext::new();

        ctx.register_table("orders", table.clone()).unwrap();

        ctx.sql(
            "INSERT INTO orders (id, customer_id, product_id, date, amount) VALUES 
                (1, 1, 1, '2020-01-01', 1),
                (2, 2, 1, '2020-01-01', 1),
                (3, 3, 1, '2020-01-01', 3),
                (4, 1, 2, '2020-02-02', 1),
                (5, 1, 1, '2020-02-02', 2),
                (6, 3, 3, '2020-02-02', 3);",
        )
            .await
            .expect("Failed to create query plan for insert")
            .collect()
            .await
            .expect("Failed to insert values into table");

        let batches = ctx
            .sql("select product_id, sum(amount) from orders where customer_id = 1 group by product_id;")
            .await
            .expect("Failed to create plan for select")
            .collect()
            .await
            .expect("Failed to execute select query");

        for batch in batches {
            if batch.num_rows() != 0 {
                let (product_ids, amounts) = (
                    batch
                        .column(0)
                        .as_any()
                        .downcast_ref::<Int64Array>()
                        .unwrap(),
                    batch
                        .column(1)
                        .as_any()
                        .downcast_ref::<Int64Array>()
                        .unwrap(),
                );
                for (product_id, amount) in product_ids.iter().zip(amounts) {
                    if product_id.unwrap() == 1 {
                        assert_eq!(amount.unwrap(), 3)
                    } else if product_id.unwrap() == 2 {
                        assert_eq!(amount.unwrap(), 1)
                    } else if product_id.unwrap() == 3 {
                        assert_eq!(amount.unwrap(), 0)
                    } else {
                        panic!("Unexpected order id")
                    }
                }
            }
        }

        ctx.sql(
            "INSERT INTO orders (id, customer_id, product_id, date, amount) VALUES 
                (7, 1, 3, '2020-01-03', 1),
                (8, 2, 1, '2020-01-03', 2),
                (9, 2, 2, '2020-01-03', 1);",
        )
            .await
            .expect("Failed to create query plan for insert")
            .collect()
            .await
            .expect("Failed to insert values into table");

        ctx.sql(
            "INSERT INTO orders (id, customer_id, product_id, date, amount) VALUES 
                (10, 1, 2, '2020-01-04', 3),
                (11, 3, 1, '2020-01-04', 2),
                (12, 2, 3, '2020-01-04', 1);",
        )
            .await
            .expect("Failed to create query plan for insert")
            .collect()
            .await
            .expect("Failed to insert values into table");

        ctx.sql(
            "INSERT INTO orders (id, customer_id, product_id, date, amount) VALUES 
                (13, 1, 1, '2020-01-05', 4),
                (14, 3, 2, '2020-01-05', 2),
                (15, 2, 3, '2020-01-05', 3);",
        )
            .await
            .expect("Failed to create query plan for insert")
            .collect()
            .await
            .expect("Failed to insert values into table");

        ctx.sql(
            "INSERT INTO orders (id, customer_id, product_id, date, amount) VALUES 
                (16, 2, 3, '2020-01-05', 3),
                (17, 1, 3, '2020-01-06', 1),
                (18, 2, 1, '2020-01-06', 2);",
        )
            .await
            .expect("Failed to create query plan for insert")
            .collect()
            .await
            .expect("Failed to insert values into table");

        ctx.sql(
            "INSERT INTO orders (id, customer_id, product_id, date, amount) VALUES 
                (19, 2, 2, '2020-01-06', 1),
                (20, 1, 2, '2020-01-07', 3),
                (21, 3, 1, '2020-01-07', 2);",
        )
            .await
            .expect("Failed to create query plan for insert")
            .collect()
            .await
            .expect("Failed to insert values into table");

        ctx.sql(
            "INSERT INTO orders (id, customer_id, product_id, date, amount) VALUES 
                (21, 3, 1, '2020-01-07', 2),
                (22, 2, 3, '2020-01-07', 1),
                (23, 1, 1, '2020-01-08', 4),
                (24, 3, 2, '2020-01-08', 2),
                (25, 2, 3, '2020-01-08', 3);",
        )
            .await
            .expect("Failed to create query plan for insert")
            .collect()
            .await
            .expect("Failed to insert values into table");

        let batches = ctx
            .sql("select product_id, sum(amount) from orders where customer_id = 1 group by product_id;")
            .await
            .expect("Failed to create plan for select")
            .collect()
            .await
            .expect("Failed to execute select query");

        for batch in batches {
            if batch.num_rows() != 0 {
                let (product_ids, amounts) = (
                    batch
                        .column(0)
                        .as_any()
                        .downcast_ref::<Int64Array>()
                        .unwrap(),
                    batch
                        .column(1)
                        .as_any()
                        .downcast_ref::<Int64Array>()
                        .unwrap(),
                );
                for (product_id, amount) in product_ids.iter().zip(amounts) {
                    match product_id.unwrap() {
                        1 => assert_eq!(amount.unwrap(), 11),
                        2 => assert_eq!(amount.unwrap(), 7),
                        3 => assert_eq!(amount.unwrap(), 2),
                        _ => panic!("Unexpected order id"),
                    }
                }
            }
        }

        if let Tabular::Table(table) = table.tabular.read().await.deref() {
            assert_eq!(table.manifests(None, None).await.unwrap().len(), 2);
        };
    }

    #[tokio::test]
    pub async fn test_datafusion_table_insert_partitioned() {
        let object_store = ObjectStoreBuilder::memory();

        let catalog: Arc<dyn Catalog> = Arc::new(
            SqlCatalog::new("sqlite://", "test", object_store)
                .await
                .unwrap(),
        );

        let schema = Schema::builder()
            .with_struct_field(StructField {
                id: 1,
                name: "id".to_string(),
                required: true,
                field_type: Type::Primitive(PrimitiveType::Long),
                doc: None,
            })
            .with_struct_field(StructField {
                id: 2,
                name: "customer_id".to_string(),
                required: true,
                field_type: Type::Primitive(PrimitiveType::Long),
                doc: None,
            })
            .with_struct_field(StructField {
                id: 3,
                name: "product_id".to_string(),
                required: true,
                field_type: Type::Primitive(PrimitiveType::Long),
                doc: None,
            })
            .with_struct_field(StructField {
                id: 4,
                name: "date".to_string(),
                required: true,
                field_type: Type::Primitive(PrimitiveType::Date),
                doc: None,
            })
            .with_struct_field(StructField {
                id: 5,
                name: "amount".to_string(),
                required: true,
                field_type: Type::Primitive(PrimitiveType::Int),
                doc: None,
            })
            .build()
            .unwrap();

        let partition_spec = PartitionSpec::builder()
            .with_partition_field(PartitionField::new(4, 1000, "day", Transform::Day))
            .build()
            .expect("Failed to create partition spec");

        let table = Table::builder()
            .with_name("orders")
            .with_location("/test/orders")
            .with_schema(schema)
            .with_partition_spec(partition_spec)
            .build(&["test".to_owned()], catalog)
            .await
            .expect("Failed to create table");

        let table = Arc::new(DataFusionTable::from(table));

        let ctx = SessionContext::new();

        ctx.register_table("orders", table.clone()).unwrap();

        let res = ctx
            .sql(
<<<<<<< HEAD
                "INSERT INTO orders (id, customer_id, product_id, date, amount) VALUES
=======
                "INSERT INTO orders (id, customer_id, product_id, date, amount) VALUES 
>>>>>>> 343aefde
                (1, 1, 1, '2020-01-01', 1),
                (2, 2, 1, '2020-01-01', 1),
                (3, 3, 1, '2020-01-01', 3),
                (4, 1, 2, '2020-02-02', 1),
                (5, 1, 1, '2020-02-02', 2),
                (6, 3, 3, '2020-02-02', 3);",
<<<<<<< HEAD
        )
=======
            )
>>>>>>> 343aefde
            .await
            .expect("Failed to create query plan for insert")
            .collect()
            .await
            .expect("Failed to insert values into table");

        let count = res[0]
            .column(0)
            .as_any()
            .downcast_ref::<Int64Array>()
            .unwrap()
            .values()[0];
        assert_eq!(count, 6);

        let batches = ctx
            .sql("select product_id, sum(amount) from orders where customer_id = 1 group by product_id;")
            .await
            .expect("Failed to create plan for select")
            .collect()
            .await
            .expect("Failed to execute select query");

        for batch in batches {
            if batch.num_rows() != 0 {
                let (product_ids, amounts) = (
                    batch
                        .column(0)
                        .as_any()
                        .downcast_ref::<Int64Array>()
                        .unwrap(),
                    batch
                        .column(1)
                        .as_any()
                        .downcast_ref::<Int64Array>()
                        .unwrap(),
                );
                for (product_id, amount) in product_ids.iter().zip(amounts) {
                    if product_id.unwrap() == 1 {
                        assert_eq!(amount.unwrap(), 3)
                    } else if product_id.unwrap() == 2 {
                        assert_eq!(amount.unwrap(), 1)
                    } else if product_id.unwrap() == 3 {
                        assert_eq!(amount.unwrap(), 0)
                    } else {
                        panic!("Unexpected order id")
                    }
                }
            }
        }

        ctx.sql(
            "INSERT INTO orders (id, customer_id, product_id, date, amount) VALUES 
                (7, 1, 3, '2020-01-03', 1),
                (8, 2, 1, '2020-01-03', 2),
                (9, 2, 2, '2020-01-03', 1),
                (10, 1, 2, '2020-01-04', 3),
                (11, 3, 1, '2020-01-04', 2),
                (12, 2, 3, '2020-01-04', 1),
                (13, 1, 1, '2020-01-05', 4),
                (14, 3, 2, '2020-01-05', 2),
                (15, 2, 3, '2020-01-05', 3),
                (16, 2, 3, '2020-01-05', 3),
                (17, 1, 3, '2020-01-06', 1),
                (18, 2, 1, '2020-01-06', 2),
                (19, 2, 2, '2020-01-06', 1),
                (20, 1, 2, '2020-01-07', 3),
                (21, 3, 1, '2020-01-07', 2),
                (22, 2, 3, '2020-01-07', 1),
                (23, 1, 1, '2020-01-08', 4),
                (24, 3, 2, '2020-01-08', 2),
                (25, 2, 3, '2020-01-08', 3);",
        )
            .await
            .expect("Failed to create query plan for insert")
            .collect()
            .await
            .expect("Failed to insert values into table");

        let batches = ctx
            .sql("select product_id, sum(amount) from orders where customer_id = 1 group by product_id;")
            .await
            .expect("Failed to create plan for select")
            .collect()
            .await
            .expect("Failed to execute select query");

        for batch in batches {
            if batch.num_rows() != 0 {
                let (product_ids, amounts) = (
                    batch
                        .column(0)
                        .as_any()
                        .downcast_ref::<Int64Array>()
                        .unwrap(),
                    batch
                        .column(1)
                        .as_any()
                        .downcast_ref::<Int64Array>()
                        .unwrap(),
                );
                for (product_id, amount) in product_ids.iter().zip(amounts) {
                    match product_id.unwrap() {
                        1 => assert_eq!(amount.unwrap(), 11),
                        2 => assert_eq!(amount.unwrap(), 7),
                        3 => assert_eq!(amount.unwrap(), 2),
                        _ => panic!("Unexpected order id"),
                    }
                }
            }
        }

        if let Tabular::Table(table) = table.tabular.read().await.deref() {
            assert_eq!(table.manifests(None, None).await.unwrap().len(), 2);
        };
    }

    #[tokio::test]
    pub async fn test_datafusion_table_branch_insert() {
        let object_store = ObjectStoreBuilder::memory();

        let catalog: Arc<dyn Catalog> = Arc::new(
            SqlCatalog::new("sqlite://", "iceberg", object_store)
                .await
                .unwrap(),
        );

        let schema = Schema::builder()
            .with_struct_field(StructField {
                id: 1,
                name: "id".to_string(),
                required: true,
                field_type: Type::Primitive(PrimitiveType::Long),
                doc: None,
            })
            .with_struct_field(StructField {
                id: 2,
                name: "customer_id".to_string(),
                required: true,
                field_type: Type::Primitive(PrimitiveType::Long),
                doc: None,
            })
            .with_struct_field(StructField {
                id: 3,
                name: "product_id".to_string(),
                required: true,
                field_type: Type::Primitive(PrimitiveType::Long),
                doc: None,
            })
            .with_struct_field(StructField {
                id: 4,
                name: "date".to_string(),
                required: true,
                field_type: Type::Primitive(PrimitiveType::Date),
                doc: None,
            })
            .with_struct_field(StructField {
                id: 5,
                name: "amount".to_string(),
                required: true,
                field_type: Type::Primitive(PrimitiveType::Int),
                doc: None,
            })
            .build()
            .unwrap();

        let partition_spec = PartitionSpec::builder()
            .with_partition_field(PartitionField::new(4, 1000, "day", Transform::Day))
            .build()
            .expect("Failed to create partition spec");

        Table::builder()
            .with_name("orders")
            .with_location("/test/orders")
            .with_schema(schema)
            .with_partition_spec(partition_spec)
            .build(&["test".to_owned()], catalog.clone())
            .await
            .expect("Failed to create table");

        // Datafusion

        let datafusion_catalog = Arc::new(
            IcebergCatalog::new(catalog.clone(), Some("dev"))
                .await
                .expect("Failed to create datafusion catalog"),
        );

        let ctx = SessionContext::new();

        ctx.register_catalog("iceberg", datafusion_catalog);

        ctx.sql(
            "INSERT INTO iceberg.test.orders (id, customer_id, product_id, date, amount) VALUES 
                (1, 1, 1, '2020-01-01', 1),
                (2, 2, 1, '2020-01-01', 1),
                (3, 3, 1, '2020-01-01', 3),
                (4, 1, 2, '2020-02-02', 1),
                (5, 1, 1, '2020-02-02', 2),
                (6, 3, 3, '2020-02-02', 3);",
        )
            .await
            .expect("Failed to create query plan for insert")
            .collect()
            .await
            .expect("Failed to insert values into table");

        let batches = ctx
            .sql("select product_id, sum(amount) from iceberg.test.orders group by product_id;")
            .await
            .expect("Failed to create plan for select")
            .collect()
            .await
            .expect("Failed to execute select query");

        for batch in batches {
            if batch.num_rows() != 0 {
                let (product_ids, amounts) = (
                    batch
                        .column(0)
                        .as_any()
                        .downcast_ref::<Int64Array>()
                        .unwrap(),
                    batch
                        .column(1)
                        .as_any()
                        .downcast_ref::<Int64Array>()
                        .unwrap(),
                );
                for (product_id, amount) in product_ids.iter().zip(amounts) {
                    if product_id.unwrap() == 1 {
                        assert_eq!(amount.unwrap(), 7)
                    } else if product_id.unwrap() == 2 {
                        assert_eq!(amount.unwrap(), 1)
                    } else if product_id.unwrap() == 3 {
                        assert_eq!(amount.unwrap(), 3)
                    } else {
                        panic!("Unexpected order id")
                    }
                }
            }
        }

        ctx.sql(
            "INSERT INTO iceberg.test.orders (id, customer_id, product_id, date, amount) VALUES 
                (7, 1, 3, '2020-01-03', 1),
                (8, 2, 1, '2020-01-03', 2),
                (9, 2, 2, '2020-01-03', 1);",
        )
            .await
            .expect("Failed to create query plan for insert")
            .collect()
            .await
            .expect("Failed to insert values into table");

        let batches = ctx
            .sql("select product_id, sum(amount) from iceberg.test.orders group by product_id;")
            .await
            .expect("Failed to create plan for select")
            .collect()
            .await
            .expect("Failed to execute select query");

        for batch in batches {
            if batch.num_rows() != 0 {
                let (product_ids, amounts) = (
                    batch
                        .column(0)
                        .as_any()
                        .downcast_ref::<Int64Array>()
                        .unwrap(),
                    batch
                        .column(1)
                        .as_any()
                        .downcast_ref::<Int64Array>()
                        .unwrap(),
                );
                for (product_id, amount) in product_ids.iter().zip(amounts) {
                    if product_id.unwrap() == 1 {
                        assert_eq!(amount.unwrap(), 9)
                    } else if product_id.unwrap() == 2 {
                        assert_eq!(amount.unwrap(), 2)
                    } else if product_id.unwrap() == 3 {
                        assert_eq!(amount.unwrap(), 4)
                    } else {
                        panic!("Unexpected order id")
                    }
                }
            }
        }
    }

    #[tokio::test]
    pub async fn test_datafusion_view_scan() {
        let object_store = ObjectStoreBuilder::memory();

        let catalog: Arc<dyn Catalog> = Arc::new(
            SqlCatalog::new("sqlite://", "test", object_store)
                .await
                .unwrap(),
        );

        let schema = Schema::builder()
            .with_struct_field(StructField {
                id: 1,
                name: "id".to_string(),
                required: true,
                field_type: Type::Primitive(PrimitiveType::Long),
                doc: None,
            })
            .with_struct_field(StructField {
                id: 2,
                name: "customer_id".to_string(),
                required: true,
                field_type: Type::Primitive(PrimitiveType::Long),
                doc: None,
            })
            .with_struct_field(StructField {
                id: 3,
                name: "product_id".to_string(),
                required: true,
                field_type: Type::Primitive(PrimitiveType::Long),
                doc: None,
            })
            .with_struct_field(StructField {
                id: 4,
                name: "date".to_string(),
                required: true,
                field_type: Type::Primitive(PrimitiveType::Date),
                doc: None,
            })
            .with_struct_field(StructField {
                id: 5,
                name: "amount".to_string(),
                required: true,
                field_type: Type::Primitive(PrimitiveType::Int),
                doc: None,
            })
            .build()
            .unwrap();
        let partition_spec = PartitionSpec::builder()
            .with_partition_field(PartitionField::new(4, 1000, "day", Transform::Day))
            .build()
            .expect("Failed to create partition spec");

        let table = Table::builder()
            .with_name("orders")
            .with_location("/test/orders")
            .with_schema(schema)
            .with_partition_spec(partition_spec)
            .build(&["schema".to_owned()], catalog.clone())
            .await
            .expect("Failed to create table");

        let table = Arc::new(DataFusionTable::from(table));

        let ctx = SessionContext::new();

        ctx.register_table("orders", table).unwrap();

        ctx.sql(
            "INSERT INTO orders (id, customer_id, product_id, date, amount) VALUES 
                (1, 1, 1, '2020-01-01', 1),
                (2, 2, 1, '2020-01-01', 1),
                (3, 3, 1, '2020-01-01', 3),
                (4, 1, 2, '2020-02-02', 1),
                (5, 1, 1, '2020-02-02', 2),
                (6, 3, 3, '2020-02-02', 3),
                (7, 1, 3, '2020-01-03', 1),
                (8, 2, 1, '2020-01-03', 2),
                (9, 2, 2, '2020-01-03', 1);",
        )
            .await
            .expect("Failed to create query plan for insert")
            .collect()
            .await
            .expect("Failed to insert values into table");

        let view_schema = Schema::builder()
            .with_struct_field(StructField {
                id: 3,
                name: "product_id".to_string(),
                required: true,
                field_type: Type::Primitive(PrimitiveType::Long),
                doc: None,
            })
            .with_struct_field(StructField {
                id: 5,
                name: "amount".to_string(),
                required: true,
                field_type: Type::Primitive(PrimitiveType::Int),
                doc: None,
            })
            .build()
            .unwrap();

        let view = View::builder()
            .with_name("orders_view")
            .with_location("test/orders_view")
            .with_schema(view_schema)
            .with_view_version(
                Version::builder()
                    .with_representation(ViewRepresentation::sql(
                        "select product_id, amount from orders where product_id < 3;",
                        None,
                    ))
                    .build()
                    .unwrap(),
            )
            .build(&["test".to_owned()], catalog)
            .await
            .expect("Failed to build view");

        let view = Arc::new(DataFusionTable::from(view));

        ctx.register_table("orders_view", view).unwrap();

        let batches = ctx
            .sql("select product_id, sum(amount) from orders_view group by product_id;")
            .await
            .expect("Failed to create plan for select")
            .collect()
            .await
            .expect("Failed to execute select query");

        for batch in batches {
            if batch.num_rows() != 0 {
                let (product_ids, amounts) = (
                    batch
                        .column(0)
                        .as_any()
                        .downcast_ref::<Int64Array>()
                        .unwrap(),
                    batch
                        .column(1)
                        .as_any()
                        .downcast_ref::<Int64Array>()
                        .unwrap(),
                );
                for (product_id, amount) in product_ids.iter().zip(amounts) {
                    if product_id.unwrap() == 1 {
                        assert_eq!(amount.unwrap(), 9)
                    } else if product_id.unwrap() == 2 {
                        assert_eq!(amount.unwrap(), 2)
                    } else {
                        panic!("Unexpected order id")
                    }
                }
            }
        }
    }
}<|MERGE_RESOLUTION|>--- conflicted
+++ resolved
@@ -204,7 +204,7 @@
                     filters,
                     limit,
                 )
-                    .await
+                .await
             }
             Tabular::MaterializedView(mv) => {
                 let table = mv
@@ -226,7 +226,7 @@
                     filters,
                     limit,
                 )
-                    .await
+                .await
             }
         }
     }
@@ -320,10 +320,10 @@
                     .map_err(DataFusionIcebergError::from)?,
                 !partition_field.required(),
             )
-                .with_metadata(HashMap::from_iter(vec![(
-                    PARQUET_FIELD_ID_META_KEY.to_string(),
-                    partition_field.field_id().to_string(),
-                )])))
+            .with_metadata(HashMap::from_iter(vec![(
+                PARQUET_FIELD_ID_META_KEY.to_string(),
+                partition_field.field_id().to_string(),
+            )])))
         })
         .collect::<Result<Vec<_>, DataFusionError>>()
         .map_err(DataFusionIcebergError::from)?;
@@ -359,7 +359,8 @@
 
         let manifests = table
             .manifests(snapshot_range.0, snapshot_range.1)
-            .await.map_err(DataFusionIcebergError::from)?;
+            .await
+            .map_err(DataFusionIcebergError::from)?;
 
         // If there is a filter expression on the partition column, the manifest files to read are pruned.
         let data_files: Vec<ManifestEntry> = if let Some(predicate) = partition_predicates {
@@ -404,39 +405,6 @@
             .zip(files_to_prune.into_iter())
             .for_each(|(manifest, prune_file)| {
                 if prune_file && *manifest.status() != Status::Deleted {
-<<<<<<< HEAD
-=======
-                    let partition_values = manifest
-                        .data_file()
-                        .partition()
-                        .iter()
-                        .map(|value| match value {
-                            Some(v) => ScalarValue::Utf8(Some(serde_json::to_string(v).unwrap())),
-                            None => ScalarValue::Null,
-                        })
-                        .collect::<Vec<ScalarValue>>();
-                    let object_meta = ObjectMeta {
-                        location: util::strip_prefix(manifest.data_file().file_path()).into(),
-                        size: *manifest.data_file().file_size_in_bytes() as usize,
-                        last_modified: {
-                            let last_updated_ms = table.metadata().last_updated_ms;
-                            let secs = last_updated_ms / 1000;
-                            let nsecs = (last_updated_ms % 1000) as u32 * 1000000;
-                            DateTime::from_timestamp(secs, nsecs).unwrap()
-                        },
-                        e_tag: None,
-                        version: None,
-                    };
-                    let manifest_statistics = manifest_statistics(&schema, &manifest);
-                    let file = PartitionedFile {
-                        object_meta,
-                        partition_values,
-                        range: None,
-                        statistics: Some(manifest_statistics),
-                        extensions: None,
-                        metadata_size_hint: None,
-                    };
->>>>>>> 343aefde
                     match manifest.data_file().content() {
                         Content::Data => {
                             data_file_groups
@@ -470,39 +438,6 @@
             .map_err(DataFusionIcebergError::from)?;
         data_files.into_iter().for_each(|manifest| {
             if *manifest.status() != Status::Deleted {
-<<<<<<< HEAD
-=======
-                let partition_values = manifest
-                    .data_file()
-                    .partition()
-                    .iter()
-                    .map(|value| match value {
-                        Some(v) => ScalarValue::Utf8(Some(serde_json::to_string(v).unwrap())),
-                        None => ScalarValue::Null,
-                    })
-                    .collect::<Vec<ScalarValue>>();
-                let object_meta = ObjectMeta {
-                    location: util::strip_prefix(manifest.data_file().file_path()).into(),
-                    size: *manifest.data_file().file_size_in_bytes() as usize,
-                    last_modified: {
-                        let last_updated_ms = table.metadata().last_updated_ms;
-                        let secs = last_updated_ms / 1000;
-                        let nsecs = (last_updated_ms % 1000) as u32 * 1000000;
-                        DateTime::from_timestamp(secs, nsecs).unwrap()
-                    },
-                    e_tag: None,
-                    version: None,
-                };
-                let manifest_statistics = manifest_statistics(&schema, &manifest);
-                let file = PartitionedFile {
-                    object_meta,
-                    partition_values,
-                    range: None,
-                    statistics: Some(manifest_statistics),
-                    extensions: None,
-                    metadata_size_hint: None,
-                };
->>>>>>> 343aefde
                 match manifest.data_file().content() {
                     Content::Data => {
                         data_file_groups
@@ -551,7 +486,7 @@
                 .with_pushdown_filters(true)
         } else {
             ParquetSource::default()
-        }
+        },
     );
 
     // Create plan for every partition with delete files
@@ -643,11 +578,14 @@
                             let delete_file_source = Arc::new(
                                 if let Some(physical_predicate) = physical_predicate.clone() {
                                     ParquetSource::default()
-                                        .with_predicate(Arc::clone(&delete_file_schema), physical_predicate)
+                                        .with_predicate(
+                                            Arc::clone(&delete_file_schema),
+                                            physical_predicate,
+                                        )
                                         .with_pushdown_filters(true)
                                 } else {
                                     ParquetSource::default()
-                                }
+                                },
                             );
 
                             let delete_file_scan_config = FileScanConfig::new(
@@ -655,10 +593,10 @@
                                 delete_file_schema,
                                 delete_file_source,
                             )
-                                .with_file_groups(vec![vec![delete_file]])
-                                .with_statistics(statistics.clone())
-                                .with_limit(limit)
-                                .with_table_partition_cols(table_partition_cols.clone());
+                            .with_file_groups(vec![vec![delete_file]])
+                            .with_statistics(statistics.clone())
+                            .with_limit(limit)
+                            .with_table_partition_cols(table_partition_cols.clone());
 
                             let left = ParquetFormat::default()
                                 .create_physical_plan(
@@ -673,11 +611,11 @@
                                 file_schema.clone(),
                                 file_source.clone(),
                             )
-                                .with_file_groups(vec![data_files])
-                                .with_statistics(statistics)
-                                .with_projection(equality_projection)
-                                .with_limit(limit)
-                                .with_table_partition_cols(table_partition_cols);
+                            .with_file_groups(vec![data_files])
+                            .with_statistics(statistics)
+                            .with_projection(equality_projection)
+                            .with_limit(limit)
+                            .with_table_partition_cols(table_partition_cols);
 
                             let data_files_scan = ParquetFormat::default()
                                 .create_physical_plan(
@@ -844,7 +782,7 @@
         } else {
             Err(Error::InvalidFormat("database entity".to_string()))
         }
-            .map_err(DataFusionIcebergError::from)?;
+        .map_err(DataFusionIcebergError::from)?;
 
         let metadata_files =
             write_parquet_partitioned(table, data.map_err(Into::into), self.0.branch.as_deref())
@@ -1040,11 +978,11 @@
                 (5, 1, 1, '2020-02-02', 2),
                 (6, 3, 3, '2020-02-02', 3);",
         )
-            .await
-            .expect("Failed to create query plan for insert")
-            .collect()
-            .await
-            .expect("Failed to insert values into table");
+        .await
+        .expect("Failed to create query plan for insert")
+        .collect()
+        .await
+        .expect("Failed to insert values into table");
 
         let batches = ctx
             .sql("select product_id, sum(amount) from orders where customer_id = 1 group by product_id;")
@@ -1088,11 +1026,11 @@
                 (8, 2, 1, '2020-01-03', 2),
                 (9, 2, 2, '2020-01-03', 1);",
         )
-            .await
-            .expect("Failed to create query plan for insert")
-            .collect()
-            .await
-            .expect("Failed to insert values into table");
+        .await
+        .expect("Failed to create query plan for insert")
+        .collect()
+        .await
+        .expect("Failed to insert values into table");
 
         ctx.sql(
             "INSERT INTO orders (id, customer_id, product_id, date, amount) VALUES 
@@ -1100,11 +1038,11 @@
                 (11, 3, 1, '2020-01-04', 2),
                 (12, 2, 3, '2020-01-04', 1);",
         )
-            .await
-            .expect("Failed to create query plan for insert")
-            .collect()
-            .await
-            .expect("Failed to insert values into table");
+        .await
+        .expect("Failed to create query plan for insert")
+        .collect()
+        .await
+        .expect("Failed to insert values into table");
 
         ctx.sql(
             "INSERT INTO orders (id, customer_id, product_id, date, amount) VALUES 
@@ -1112,11 +1050,11 @@
                 (14, 3, 2, '2020-01-05', 2),
                 (15, 2, 3, '2020-01-05', 3);",
         )
-            .await
-            .expect("Failed to create query plan for insert")
-            .collect()
-            .await
-            .expect("Failed to insert values into table");
+        .await
+        .expect("Failed to create query plan for insert")
+        .collect()
+        .await
+        .expect("Failed to insert values into table");
 
         ctx.sql(
             "INSERT INTO orders (id, customer_id, product_id, date, amount) VALUES 
@@ -1124,11 +1062,11 @@
                 (17, 1, 3, '2020-01-06', 1),
                 (18, 2, 1, '2020-01-06', 2);",
         )
-            .await
-            .expect("Failed to create query plan for insert")
-            .collect()
-            .await
-            .expect("Failed to insert values into table");
+        .await
+        .expect("Failed to create query plan for insert")
+        .collect()
+        .await
+        .expect("Failed to insert values into table");
 
         ctx.sql(
             "INSERT INTO orders (id, customer_id, product_id, date, amount) VALUES 
@@ -1136,11 +1074,11 @@
                 (20, 1, 2, '2020-01-07', 3),
                 (21, 3, 1, '2020-01-07', 2);",
         )
-            .await
-            .expect("Failed to create query plan for insert")
-            .collect()
-            .await
-            .expect("Failed to insert values into table");
+        .await
+        .expect("Failed to create query plan for insert")
+        .collect()
+        .await
+        .expect("Failed to insert values into table");
 
         ctx.sql(
             "INSERT INTO orders (id, customer_id, product_id, date, amount) VALUES 
@@ -1150,11 +1088,11 @@
                 (24, 3, 2, '2020-01-08', 2),
                 (25, 2, 3, '2020-01-08', 3);",
         )
-            .await
-            .expect("Failed to create query plan for insert")
-            .collect()
-            .await
-            .expect("Failed to insert values into table");
+        .await
+        .expect("Failed to create query plan for insert")
+        .collect()
+        .await
+        .expect("Failed to insert values into table");
 
         let batches = ctx
             .sql("select product_id, sum(amount) from orders where customer_id = 1 group by product_id;")
@@ -1265,22 +1203,14 @@
 
         let res = ctx
             .sql(
-<<<<<<< HEAD
                 "INSERT INTO orders (id, customer_id, product_id, date, amount) VALUES
-=======
-                "INSERT INTO orders (id, customer_id, product_id, date, amount) VALUES 
->>>>>>> 343aefde
                 (1, 1, 1, '2020-01-01', 1),
                 (2, 2, 1, '2020-01-01', 1),
                 (3, 3, 1, '2020-01-01', 3),
                 (4, 1, 2, '2020-02-02', 1),
                 (5, 1, 1, '2020-02-02', 2),
                 (6, 3, 3, '2020-02-02', 3);",
-<<<<<<< HEAD
-        )
-=======
             )
->>>>>>> 343aefde
             .await
             .expect("Failed to create query plan for insert")
             .collect()
@@ -1353,11 +1283,11 @@
                 (24, 3, 2, '2020-01-08', 2),
                 (25, 2, 3, '2020-01-08', 3);",
         )
-            .await
-            .expect("Failed to create query plan for insert")
-            .collect()
-            .await
-            .expect("Failed to insert values into table");
+        .await
+        .expect("Failed to create query plan for insert")
+        .collect()
+        .await
+        .expect("Failed to insert values into table");
 
         let batches = ctx
             .sql("select product_id, sum(amount) from orders where customer_id = 1 group by product_id;")
@@ -1481,11 +1411,11 @@
                 (5, 1, 1, '2020-02-02', 2),
                 (6, 3, 3, '2020-02-02', 3);",
         )
-            .await
-            .expect("Failed to create query plan for insert")
-            .collect()
-            .await
-            .expect("Failed to insert values into table");
+        .await
+        .expect("Failed to create query plan for insert")
+        .collect()
+        .await
+        .expect("Failed to insert values into table");
 
         let batches = ctx
             .sql("select product_id, sum(amount) from iceberg.test.orders group by product_id;")
@@ -1529,11 +1459,11 @@
                 (8, 2, 1, '2020-01-03', 2),
                 (9, 2, 2, '2020-01-03', 1);",
         )
-            .await
-            .expect("Failed to create query plan for insert")
-            .collect()
-            .await
-            .expect("Failed to insert values into table");
+        .await
+        .expect("Failed to create query plan for insert")
+        .collect()
+        .await
+        .expect("Failed to insert values into table");
 
         let batches = ctx
             .sql("select product_id, sum(amount) from iceberg.test.orders group by product_id;")
@@ -1652,11 +1582,11 @@
                 (8, 2, 1, '2020-01-03', 2),
                 (9, 2, 2, '2020-01-03', 1);",
         )
-            .await
-            .expect("Failed to create query plan for insert")
-            .collect()
-            .await
-            .expect("Failed to insert values into table");
+        .await
+        .expect("Failed to create query plan for insert")
+        .collect()
+        .await
+        .expect("Failed to insert values into table");
 
         let view_schema = Schema::builder()
             .with_struct_field(StructField {
