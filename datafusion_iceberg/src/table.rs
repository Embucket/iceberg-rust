--- conflicted
+++ resolved
@@ -204,7 +204,7 @@
                     filters,
                     limit,
                 )
-                .await
+                    .await
             }
             Tabular::MaterializedView(mv) => {
                 let table = mv
@@ -226,7 +226,7 @@
                     filters,
                     limit,
                 )
-                .await
+                    .await
             }
         }
     }
@@ -320,10 +320,10 @@
                     .map_err(DataFusionIcebergError::from)?,
                 !partition_field.required(),
             )
-            .with_metadata(HashMap::from_iter(vec![(
-                PARQUET_FIELD_ID_META_KEY.to_string(),
-                partition_field.field_id().to_string(),
-            )])))
+                .with_metadata(HashMap::from_iter(vec![(
+                    PARQUET_FIELD_ID_META_KEY.to_string(),
+                    partition_field.field_id().to_string(),
+                )])))
         })
         .collect::<Result<Vec<_>, DataFusionError>>()
         .map_err(DataFusionIcebergError::from)?;
@@ -359,8 +359,7 @@
 
         let manifests = table
             .manifests(snapshot_range.0, snapshot_range.1)
-            .await
-            .map_err(DataFusionIcebergError::from)?;
+            .await.map_err(DataFusionIcebergError::from)?;
 
         // If there is a filter expression on the partition column, the manifest files to read are pruned.
         let data_files: Vec<ManifestEntry> = if let Some(predicate) = partition_predicates {
@@ -405,39 +404,6 @@
             .zip(files_to_prune.into_iter())
             .for_each(|(manifest, prune_file)| {
                 if prune_file && *manifest.status() != Status::Deleted {
-<<<<<<< HEAD
-=======
-                    let partition_values = manifest
-                        .data_file()
-                        .partition()
-                        .iter()
-                        .map(|value| match value {
-                            Some(v) => ScalarValue::Utf8(Some(serde_json::to_string(v).unwrap())),
-                            None => ScalarValue::Null,
-                        })
-                        .collect::<Vec<ScalarValue>>();
-                    let object_meta = ObjectMeta {
-                        location: util::strip_prefix(manifest.data_file().file_path()).into(),
-                        size: *manifest.data_file().file_size_in_bytes() as usize,
-                        last_modified: {
-                            let last_updated_ms = table.metadata().last_updated_ms;
-                            let secs = last_updated_ms / 1000;
-                            let nsecs = (last_updated_ms % 1000) as u32 * 1000000;
-                            DateTime::from_timestamp(secs, nsecs).unwrap()
-                        },
-                        e_tag: None,
-                        version: None,
-                    };
-                    let manifest_statistics = manifest_statistics(&schema, &manifest);
-                    let file = PartitionedFile {
-                        object_meta,
-                        partition_values,
-                        range: None,
-                        statistics: Some(manifest_statistics),
-                        extensions: None,
-                        metadata_size_hint: None
-                    };
->>>>>>> a2925da2
                     match manifest.data_file().content() {
                         Content::Data => {
                             data_file_groups
@@ -471,39 +437,6 @@
             .map_err(DataFusionIcebergError::from)?;
         data_files.into_iter().for_each(|manifest| {
             if *manifest.status() != Status::Deleted {
-<<<<<<< HEAD
-=======
-                let partition_values = manifest
-                    .data_file()
-                    .partition()
-                    .iter()
-                    .map(|value| match value {
-                        Some(v) => ScalarValue::Utf8(Some(serde_json::to_string(v).unwrap())),
-                        None => ScalarValue::Null,
-                    })
-                    .collect::<Vec<ScalarValue>>();
-                let object_meta = ObjectMeta {
-                    location: util::strip_prefix(manifest.data_file().file_path()).into(),
-                    size: *manifest.data_file().file_size_in_bytes() as usize,
-                    last_modified: {
-                        let last_updated_ms = table.metadata().last_updated_ms;
-                        let secs = last_updated_ms / 1000;
-                        let nsecs = (last_updated_ms % 1000) as u32 * 1000000;
-                        DateTime::from_timestamp(secs, nsecs).unwrap()
-                    },
-                    e_tag: None,
-                    version: None,
-                };
-                let manifest_statistics = manifest_statistics(&schema, &manifest);
-                let file = PartitionedFile {
-                    object_meta,
-                    partition_values,
-                    range: None,
-                    statistics: Some(manifest_statistics),
-                    extensions: None,
-                    metadata_size_hint: None
-                };
->>>>>>> a2925da2
                 match manifest.data_file().content() {
                     Content::Data => {
                         data_file_groups
@@ -531,7 +464,6 @@
         .cloned()
         .or_else(|| Some(schema.iter().enumerate().map(|(i, _)| i).collect()));
 
-<<<<<<< HEAD
     let projection_expr: Option<Vec<_>> = projection.as_ref().map(|projection| {
         projection
             .iter()
@@ -553,7 +485,7 @@
                 .with_pushdown_filters(true)
         } else {
             ParquetSource::default()
-        },
+        }
     );
 
     // Create plan for every partition with delete files
@@ -634,21 +566,6 @@
                                     }
                                     _ => None,
                                 };
-=======
-    let file_schema: SchemaRef = Arc::new((file_schema.fields()).try_into().unwrap());
-
-    let file_scan_config = FileScanConfig {
-        object_store_url,
-        file_schema,
-        file_groups: data_file_groups.into_values().collect(),
-        constraints: Default::default(),
-        statistics,
-        projection: projection.cloned(),
-        limit,
-        table_partition_cols,
-        output_ordering: vec![],
-    };
->>>>>>> a2925da2
 
                             let last_updated_ms = table.metadata().last_updated_ms;
                             let delete_file = generate_partitioned_file(
@@ -660,14 +577,11 @@
                             let delete_file_source = Arc::new(
                                 if let Some(physical_predicate) = physical_predicate.clone() {
                                     ParquetSource::default()
-                                        .with_predicate(
-                                            Arc::clone(&delete_file_schema),
-                                            physical_predicate,
-                                        )
+                                        .with_predicate(Arc::clone(&delete_file_schema), physical_predicate)
                                         .with_pushdown_filters(true)
                                 } else {
                                     ParquetSource::default()
-                                },
+                                }
                             );
 
                             let delete_file_scan_config = FileScanConfig::new(
@@ -675,10 +589,10 @@
                                 delete_file_schema,
                                 delete_file_source,
                             )
-                            .with_file_groups(vec![vec![delete_file]])
-                            .with_statistics(statistics.clone())
-                            .with_limit(limit)
-                            .with_table_partition_cols(table_partition_cols.clone());
+                                .with_file_groups(vec![vec![delete_file]])
+                                .with_statistics(statistics.clone())
+                                .with_limit(limit)
+                                .with_table_partition_cols(table_partition_cols.clone());
 
                             let left = ParquetFormat::default()
                                 .create_physical_plan(
@@ -693,11 +607,11 @@
                                 file_schema.clone(),
                                 file_source.clone(),
                             )
-                            .with_file_groups(vec![data_files])
-                            .with_statistics(statistics)
-                            .with_projection(equality_projection)
-                            .with_limit(limit)
-                            .with_table_partition_cols(table_partition_cols);
+                                .with_file_groups(vec![data_files])
+                                .with_statistics(statistics)
+                                .with_projection(equality_projection)
+                                .with_limit(limit)
+                                .with_table_partition_cols(table_partition_cols);
 
                             let data_files_scan = ParquetFormat::default()
                                 .create_physical_plan(
@@ -864,7 +778,7 @@
         } else {
             Err(Error::InvalidFormat("database entity".to_string()))
         }
-        .map_err(DataFusionIcebergError::from)?;
+            .map_err(DataFusionIcebergError::from)?;
 
         let metadata_files =
             write_parquet_partitioned(table, data.map_err(Into::into), self.0.branch.as_deref())
@@ -875,8 +789,6 @@
             .map(|x| x.record_count())
             .fold(0, |acc, x| acc + x);
 
-        let count = metadata_files.iter().map(|x|x.record_count()).fold(0, |acc, x| acc+ x);
-
         table
             .new_transaction(self.0.branch.as_deref())
             .append_data(metadata_files)
@@ -889,7 +801,6 @@
     fn metrics(&self) -> Option<MetricsSet> {
         None
     }
-<<<<<<< HEAD
     fn schema(&self) -> &SchemaRef {
         &self.0.schema
     }
@@ -961,12 +872,6 @@
             format!("Conversion from Value {x} to ScalarValue"),
         )))),
     }
-=======
-
-    fn schema(&self) -> &SchemaRef {
-        &self.0.schema
-    }
->>>>>>> a2925da2
 }
 
 #[cfg(test)]
@@ -1069,11 +974,11 @@
                 (5, 1, 1, '2020-02-02', 2),
                 (6, 3, 3, '2020-02-02', 3);",
         )
-        .await
-        .expect("Failed to create query plan for insert")
-        .collect()
-        .await
-        .expect("Failed to insert values into table");
+            .await
+            .expect("Failed to create query plan for insert")
+            .collect()
+            .await
+            .expect("Failed to insert values into table");
 
         let batches = ctx
             .sql("select product_id, sum(amount) from orders where customer_id = 1 group by product_id;")
@@ -1117,11 +1022,11 @@
                 (8, 2, 1, '2020-01-03', 2),
                 (9, 2, 2, '2020-01-03', 1);",
         )
-        .await
-        .expect("Failed to create query plan for insert")
-        .collect()
-        .await
-        .expect("Failed to insert values into table");
+            .await
+            .expect("Failed to create query plan for insert")
+            .collect()
+            .await
+            .expect("Failed to insert values into table");
 
         ctx.sql(
             "INSERT INTO orders (id, customer_id, product_id, date, amount) VALUES 
@@ -1129,11 +1034,11 @@
                 (11, 3, 1, '2020-01-04', 2),
                 (12, 2, 3, '2020-01-04', 1);",
         )
-        .await
-        .expect("Failed to create query plan for insert")
-        .collect()
-        .await
-        .expect("Failed to insert values into table");
+            .await
+            .expect("Failed to create query plan for insert")
+            .collect()
+            .await
+            .expect("Failed to insert values into table");
 
         ctx.sql(
             "INSERT INTO orders (id, customer_id, product_id, date, amount) VALUES 
@@ -1141,11 +1046,11 @@
                 (14, 3, 2, '2020-01-05', 2),
                 (15, 2, 3, '2020-01-05', 3);",
         )
-        .await
-        .expect("Failed to create query plan for insert")
-        .collect()
-        .await
-        .expect("Failed to insert values into table");
+            .await
+            .expect("Failed to create query plan for insert")
+            .collect()
+            .await
+            .expect("Failed to insert values into table");
 
         ctx.sql(
             "INSERT INTO orders (id, customer_id, product_id, date, amount) VALUES 
@@ -1153,11 +1058,11 @@
                 (17, 1, 3, '2020-01-06', 1),
                 (18, 2, 1, '2020-01-06', 2);",
         )
-        .await
-        .expect("Failed to create query plan for insert")
-        .collect()
-        .await
-        .expect("Failed to insert values into table");
+            .await
+            .expect("Failed to create query plan for insert")
+            .collect()
+            .await
+            .expect("Failed to insert values into table");
 
         ctx.sql(
             "INSERT INTO orders (id, customer_id, product_id, date, amount) VALUES 
@@ -1165,11 +1070,11 @@
                 (20, 1, 2, '2020-01-07', 3),
                 (21, 3, 1, '2020-01-07', 2);",
         )
-        .await
-        .expect("Failed to create query plan for insert")
-        .collect()
-        .await
-        .expect("Failed to insert values into table");
+            .await
+            .expect("Failed to create query plan for insert")
+            .collect()
+            .await
+            .expect("Failed to insert values into table");
 
         ctx.sql(
             "INSERT INTO orders (id, customer_id, product_id, date, amount) VALUES 
@@ -1179,11 +1084,11 @@
                 (24, 3, 2, '2020-01-08', 2),
                 (25, 2, 3, '2020-01-08', 3);",
         )
-        .await
-        .expect("Failed to create query plan for insert")
-        .collect()
-        .await
-        .expect("Failed to insert values into table");
+            .await
+            .expect("Failed to create query plan for insert")
+            .collect()
+            .await
+            .expect("Failed to insert values into table");
 
         let batches = ctx
             .sql("select product_id, sum(amount) from orders where customer_id = 1 group by product_id;")
@@ -1292,34 +1197,21 @@
 
         ctx.register_table("orders", table.clone()).unwrap();
 
-<<<<<<< HEAD
         let res = ctx
             .sql(
                 "INSERT INTO orders (id, customer_id, product_id, date, amount) VALUES
-=======
-        let res = ctx.sql(
-            "INSERT INTO orders (id, customer_id, product_id, date, amount) VALUES 
->>>>>>> a2925da2
                 (1, 1, 1, '2020-01-01', 1),
                 (2, 2, 1, '2020-01-01', 1),
                 (3, 3, 1, '2020-01-01', 3),
                 (4, 1, 2, '2020-02-02', 1),
                 (5, 1, 1, '2020-02-02', 2),
                 (6, 3, 3, '2020-02-02', 3);",
-            )
+        )
             .await
             .expect("Failed to create query plan for insert")
             .collect()
             .await
             .expect("Failed to insert values into table");
-
-        let count = res[0]
-            .column(0)
-            .as_any()
-            .downcast_ref::<Int64Array>()
-            .unwrap()
-            .values()[0];
-        assert_eq!(count, 6);
 
         let count = res[0]
             .column(0)
@@ -1387,11 +1279,11 @@
                 (24, 3, 2, '2020-01-08', 2),
                 (25, 2, 3, '2020-01-08', 3);",
         )
-        .await
-        .expect("Failed to create query plan for insert")
-        .collect()
-        .await
-        .expect("Failed to insert values into table");
+            .await
+            .expect("Failed to create query plan for insert")
+            .collect()
+            .await
+            .expect("Failed to insert values into table");
 
         let batches = ctx
             .sql("select product_id, sum(amount) from orders where customer_id = 1 group by product_id;")
@@ -1515,11 +1407,11 @@
                 (5, 1, 1, '2020-02-02', 2),
                 (6, 3, 3, '2020-02-02', 3);",
         )
-        .await
-        .expect("Failed to create query plan for insert")
-        .collect()
-        .await
-        .expect("Failed to insert values into table");
+            .await
+            .expect("Failed to create query plan for insert")
+            .collect()
+            .await
+            .expect("Failed to insert values into table");
 
         let batches = ctx
             .sql("select product_id, sum(amount) from iceberg.test.orders group by product_id;")
@@ -1563,11 +1455,11 @@
                 (8, 2, 1, '2020-01-03', 2),
                 (9, 2, 2, '2020-01-03', 1);",
         )
-        .await
-        .expect("Failed to create query plan for insert")
-        .collect()
-        .await
-        .expect("Failed to insert values into table");
+            .await
+            .expect("Failed to create query plan for insert")
+            .collect()
+            .await
+            .expect("Failed to insert values into table");
 
         let batches = ctx
             .sql("select product_id, sum(amount) from iceberg.test.orders group by product_id;")
@@ -1686,11 +1578,11 @@
                 (8, 2, 1, '2020-01-03', 2),
                 (9, 2, 2, '2020-01-03', 1);",
         )
-        .await
-        .expect("Failed to create query plan for insert")
-        .collect()
-        .await
-        .expect("Failed to insert values into table");
+            .await
+            .expect("Failed to create query plan for insert")
+            .collect()
+            .await
+            .expect("Failed to insert values into table");
 
         let view_schema = Schema::builder()
             .with_struct_field(StructField {
