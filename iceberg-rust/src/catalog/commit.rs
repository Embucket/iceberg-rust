//! Commit operations for atomic metadata updates in Iceberg catalogs
//!
//! This module provides the core functionality for atomic commits to Iceberg tables and views:
//! * Commit structures for tables and views
//! * Update operations that can be applied
//! * Requirements that must be satisfied
//! * Functions to validate requirements and apply updates
//!
//! All changes are made atomically - either all updates succeed or none are applied.
//! Requirements are checked first to ensure concurrent modifications don't corrupt state.

use std::collections::HashMap;

use crate::error::Error;
use iceberg_rust_spec::snapshot::SnapshotRetention;
use iceberg_rust_spec::table_metadata::SnapshotLog;
use iceberg_rust_spec::{
    spec::{
        partition::PartitionSpec,
        schema::Schema,
        snapshot::{Snapshot, SnapshotReference},
        sort::SortOrder,
        table_metadata::TableMetadata,
        view_metadata::{GeneralViewMetadata, Version},
    },
    table_metadata::SnapshotLog,
    view_metadata::Materialization,
};
use serde_derive::{Deserialize, Serialize};
use uuid::Uuid;

use super::identifier::Identifier;

/// A commit operation to update table metadata in an Iceberg catalog
///
/// This struct represents an atomic commit operation that can:
/// * Update table metadata
/// * Add or remove snapshots
/// * Modify schema, partition specs, and sort orders
///
/// The commit includes both requirements that must be satisfied and
/// a list of updates to apply atomically.
#[derive(Debug, Clone, PartialEq, Serialize, Deserialize)]
pub struct CommitTable {
    /// Table identifier
    pub identifier: Identifier,
    /// Assertions about the metadata that must be true to update the metadata
    pub requirements: Vec<TableRequirement>,
    /// Changes to the table metadata
    pub updates: Vec<TableUpdate>,
}

/// A commit operation to update view metadata in an Iceberg catalog
///
/// This struct represents an atomic commit operation that can:
/// * Update view metadata
/// * Add or modify schemas
/// * Update view versions
/// * Modify location and properties
///
/// The commit includes both requirements that must be satisfied and
/// a list of updates to apply atomically.
///
/// # Type Parameters
/// * `T` - The materialization type for the view, typically `Option<()>` for regular views
///   or custom types for materialized views
#[derive(Debug, Clone, PartialEq, Serialize, Deserialize)]
pub struct CommitView<T: Materialization> {
    /// Table identifier
    pub identifier: Identifier,
    /// Assertions about the metadata that must be true to update the metadata
    pub requirements: Vec<ViewRequirement>,
    /// Changes to the table metadata
    pub updates: Vec<ViewUpdate<T>>,
}

/// Updates that can be applied to table metadata in a commit operation
///
/// This enum represents all possible modifications that can be made to table metadata:
/// * UUID assignment (only during table creation)
/// * Format version updates
/// * Schema modifications
/// * Partition spec and sort order changes
/// * Snapshot management (add, remove, set references)
/// * Location and property updates
///
/// Each variant includes the necessary data for that specific update type.
/// Updates are applied atomically as part of a commit operation.
#[derive(Debug, Clone, PartialEq, Serialize, Deserialize)]
#[serde(
    tag = "action",
    rename_all = "kebab-case",
    rename_all_fields = "kebab-case"
)]
pub enum TableUpdate {
    /// Assigning a UUID to a table/view should only be done when creating the table/view. It is not safe to re-assign the UUID if a table/view already has a UUID assigned
    AssignUUID {
        /// new uuid
        uuid: String,
    },
    /// Update format version
    UpgradeFormatVersion {
        /// New format version
        format_version: i32,
    },
    /// The highest assigned column ID for the table. This is used to ensure columns are always assigned an unused ID when evolving schemas. When omitted, it will be computed on the server side.
    AddSchema {
        /// Schema to add
        schema: Schema,
        /// New last column id
        last_column_id: Option<i32>,
    },
    /// Schema ID to set as current, or -1 to set last added schema
    SetCurrentSchema {
        /// New schema_id
        schema_id: i32,
    },
    /// Add new partition spec
    AddPartitionSpec {
        /// New partition spec
        spec: PartitionSpec,
    },
    /// Partition spec ID to set as the default, or -1 to set last added spec
    SetDefaultSpec {
        /// Spec id to set
        spec_id: i32,
    },
    /// Add a new sort order
    AddSortOrder {
        /// New sort order
        sort_order: SortOrder,
    },
    /// Sort order ID to set as the default, or -1 to set last added sort order
    SetDefaultSortOrder {
        /// Sort order id to set
        sort_order_id: i32,
    },
    /// Add a new snapshot
    AddSnapshot {
        /// New snapshot
        snapshot: Snapshot,
    },
    /// Set the current snapshot reference
    SetSnapshotRef {
        /// Name of the snapshot refrence
        ref_name: String,
        /// Snapshot refernce to set
        #[serde(flatten)]
        snapshot_reference: SnapshotReference,
    },
    /// Remove snapshots with certain snapshot ids
    RemoveSnapshots {
        /// Ids of the snapshots to remove
        snapshot_ids: Vec<i64>,
    },
    /// Remove snapshot reference
    RemoveSnapshotRef {
        /// Name of the snapshot ref to remove
        ref_name: String,
    },
    /// Set a new location for the table
    SetLocation {
        /// New Location
        location: String,
    },
    /// Set table properties
    SetProperties {
        /// Properties to set
        updates: HashMap<String, String>,
    },
    /// Remove table properties
    RemoveProperties {
        /// Properties to remove
        removals: Vec<String>,
    },
}

/// Requirements that must be met before applying updates to table metadata
///
/// This enum defines preconditions that must be satisfied before a table update
/// can be committed. Requirements are checked atomically to prevent concurrent
/// modifications from corrupting table state.
///
/// # Requirements Types
/// * Table existence checks
/// * UUID validation
/// * Reference state validation
/// * Schema and partition spec version checks
/// * Sort order validation
/// * Column and partition ID validation
///
/// Each variant includes the specific values that must match the current table state.
#[derive(Debug, Clone, PartialEq, Serialize, Deserialize)]
#[serde(
    tag = "type",
    rename_all = "kebab-case",
    rename_all_fields = "kebab-case"
)]
pub enum TableRequirement {
    /// The table must not already exist; used for create transactions
    AssertCreate,
    /// The table UUID must match the requirement's `uuid`
    AssertTableUuid {
        /// Uuid to assert
        uuid: Uuid,
    },
    /// The table branch or tag identified by the requirement's `ref` must reference the requirement's `snapshot-id`;
    /// if `snapshot-id` is `null` or missing, the ref must not already exist
    AssertRefSnapshotId {
        /// Name of ref
        r#ref: String,
        /// Snapshot id
        snapshot_id: Option<i64>,
    },
    /// The table's last assigned column id must match the requirement's `last-assigned-field-id`
    AssertLastAssignedFieldId {
        /// Id of last assigned id
        last_assigned_field_id: i32,
    },
    /// The table's current schema id must match the requirement's `current-schema-id`
    AssertCurrentSchemaId {
        /// Current schema id
        current_schema_id: i32,
    },
    ///The table's last assigned partition id must match the requirement's `last-assigned-partition-id`
    AssertLastAssignedPartitionId {
        /// id of last assigned partition
        last_assigned_partition_id: i32,
    },
    /// The table's default spec id must match the requirement's `default-spec-id`
    AssertDefaultSpecId {
        /// Default spec id
        default_spec_id: i32,
    },
    /// The table's default sort order id must match the requirement's `default-sort-order-id`
    AssertDefaultSortOrderId {
        /// Default sort order id
        default_sort_order_id: i32,
    },
}

/// Updates that can be applied to view metadata in a commit operation
///
/// This enum represents all possible modifications that can be made to view metadata:
/// * UUID assignment (only during view creation)
/// * Format version updates
/// * Schema modifications
/// * Location and property updates
/// * Version management (add versions, set current version)
///
/// # Type Parameters
/// * `T` - The materialization type for the view, typically `Option<()>` for regular views
///   or `FullIdentifier` for materialized views
///
/// Each variant includes the necessary data for that specific update type.
/// Updates are applied atomically as part of a commit operation.
#[derive(Debug, Clone, PartialEq, Serialize, Deserialize)]
#[serde(
    tag = "action",
    rename_all = "kebab-case",
    rename_all_fields = "kebab-case"
)]
pub enum ViewUpdate<T: Materialization> {
    /// Assigning a UUID to a table/view should only be done when creating the table/view. It is not safe to re-assign the UUID if a table/view already has a UUID assigned
    AssignUUID {
        /// new uuid
        uuid: String,
    },
    /// Update format version
    UpgradeFormatVersion {
        /// New format version
        format_version: i32,
    },
    /// The highest assigned column ID for the table. This is used to ensure columns are always assigned an unused ID when evolving schemas. When omitted, it will be computed on the server side.
    AddSchema {
        /// Schema to add
        schema: Schema,
        /// New last column id
        last_column_id: Option<i32>,
    },
    /// Set a new location for the table
    SetLocation {
        /// New Location
        location: String,
    },
    /// Set table properties
    SetProperties {
        /// Properties to set
        updates: HashMap<String, String>,
    },
    /// Remove table properties
    RemoveProperties {
        /// Properties to remove
        removals: Vec<String>,
    },
    /// Add a new version to the view
    AddViewVersion {
        /// Version to add
        view_version: Version<T>,
    },
    /// The view version id to set as current, or -1 to set last added view version id
    SetCurrentViewVersion {
        /// The id to set
        view_version_id: i64,
    },
}

/// Requirements that must be met before applying updates to view metadata
///
/// This enum defines preconditions that must be satisfied before a view update
/// can be committed. Requirements are checked atomically to prevent concurrent
/// modifications from corrupting view state.
///
/// # Requirements Types
/// * UUID validation - Ensures view UUID matches expected value
///
/// Each variant includes the specific values that must match the current view state.
#[derive(Debug, Clone, PartialEq, Serialize, Deserialize)]
#[serde(
    tag = "type",
    rename_all = "kebab-case",
    rename_all_fields = "kebab-case"
)]
pub enum ViewRequirement {
    /// The view UUID must match the requirement's `uuid`
    AssertViewUuid {
        /// Uuid to assert
        uuid: Uuid,
    },
}
/// Validates that table metadata meets all specified requirements
///
/// This function checks if the current table metadata satisfies all the requirements
/// specified for a commit operation. It ensures atomic updates by verifying preconditions
/// like UUID matches, snapshot references, schema versions etc.
///
/// # Arguments
/// * `requirements` - List of requirements that must be satisfied
/// * `metadata` - Current table metadata to validate against
///
/// # Returns
/// * `true` if all requirements are met
/// * `false` if any requirement is not satisfied
pub fn check_table_requirements(
    requirements: &[TableRequirement],
    metadata: &TableMetadata,
) -> bool {
    requirements.iter().all(|x| match x {
        // Assert create has to be check in another place
        TableRequirement::AssertCreate => true,
        TableRequirement::AssertTableUuid { uuid } => metadata.table_uuid == *uuid,
        TableRequirement::AssertRefSnapshotId { r#ref, snapshot_id } => {
            match (snapshot_id, metadata.snapshot_for_ref(r#ref)) {
<<<<<<< HEAD
<<<<<<< HEAD
                (Some(snapshot_id), Some(snapshot_ref)) => {
                    snapshot_ref.snapshot_id() == snapshot_id
                }
=======
                (Some(snapshot_id), Some(snapshot_ref)) => snapshot_ref.snapshot_id() == snapshot_id,
>>>>>>> icehut
=======
                (Some(snapshot_id), Some(snapshot_ref)) => {
                    snapshot_ref.snapshot_id() == snapshot_id
                }
>>>>>>> 343aefde
                _ => true,
            }
        }
        TableRequirement::AssertLastAssignedFieldId {
            last_assigned_field_id,
        } => metadata.last_column_id == *last_assigned_field_id,
        TableRequirement::AssertCurrentSchemaId { current_schema_id } => {
            metadata.current_schema_id == *current_schema_id
        }
        TableRequirement::AssertLastAssignedPartitionId {
            last_assigned_partition_id,
        } => metadata.last_partition_id == *last_assigned_partition_id,
        TableRequirement::AssertDefaultSpecId { default_spec_id } => {
            metadata.default_spec_id == *default_spec_id
        }
        TableRequirement::AssertDefaultSortOrderId {
            default_sort_order_id,
        } => metadata.default_sort_order_id == *default_sort_order_id,
    })
}

/// Validates that view metadata meets all specified requirements
///
/// This function checks if the current view metadata satisfies all the requirements
/// specified for a commit operation. It ensures atomic updates by verifying preconditions
/// like UUID matches.
///
/// # Type Parameters
/// * `T` - The materialization type for the view, must implement Materialization, Eq and 'static
///
/// # Arguments
/// * `requirements` - List of requirements that must be satisfied
/// * `metadata` - Current view metadata to validate against
///
/// # Returns
/// * `true` if all requirements are met
/// * `false` if any requirement is not satisfied
pub fn check_view_requirements<T: Materialization + Eq + 'static>(
    requirements: &[ViewRequirement],
    metadata: &GeneralViewMetadata<T>,
) -> bool {
    requirements.iter().all(|x| match x {
        ViewRequirement::AssertViewUuid { uuid } => metadata.view_uuid == *uuid,
    })
}
/// Applies a sequence of updates to table metadata
///
/// This function processes each update in order, modifying the table metadata accordingly.
/// Updates can include:
/// * Format version changes
/// * UUID assignments
/// * Schema modifications
/// * Partition spec and sort order changes
/// * Snapshot management
/// * Location and property updates
///
/// # Arguments
/// * `metadata` - Mutable reference to table metadata to modify
/// * `updates` - Vector of updates to apply
///
/// # Returns
/// * `Ok(())` if all updates were applied successfully
/// * `Err(Error)` if any update failed to apply
pub fn apply_table_updates(
    metadata: &mut TableMetadata,
    updates: Vec<TableUpdate>,
) -> Result<(), Error> {
    for update in updates {
        match update {
            TableUpdate::UpgradeFormatVersion { format_version: _ } => {
                unimplemented!();
            }
            TableUpdate::AssignUUID { uuid } => {
                metadata.table_uuid = Uuid::parse_str(&uuid)?;
            }
            TableUpdate::AddSchema {
                schema,
                last_column_id,
            } => {
                metadata.schemas.insert(*schema.schema_id(), schema);
                if let Some(last_column_id) = last_column_id {
                    metadata.last_column_id = last_column_id;
                }
            }
            TableUpdate::SetCurrentSchema { schema_id } => {
                metadata.current_schema_id = schema_id;
            }
            TableUpdate::AddPartitionSpec { spec } => {
                metadata.partition_specs.insert(*spec.spec_id(), spec);
            }
            TableUpdate::SetDefaultSpec { spec_id } => {
                metadata.default_spec_id = spec_id;
            }
            TableUpdate::AddSortOrder { sort_order } => {
                metadata.sort_orders.insert(sort_order.order_id, sort_order);
            }
            TableUpdate::SetDefaultSortOrder { sort_order_id } => {
                metadata.default_sort_order_id = sort_order_id;
            }
            TableUpdate::AddSnapshot { snapshot } => {
                metadata.snapshot_log.push(SnapshotLog {
                    snapshot_id: *snapshot.snapshot_id(),
                    timestamp_ms: *snapshot.timestamp_ms(),
                });
<<<<<<< HEAD
=======
                metadata.last_updated_ms = *snapshot.timestamp_ms();
>>>>>>> icehut
                metadata.last_sequence_number = *snapshot.sequence_number();
                metadata.snapshots.insert(*snapshot.snapshot_id(), snapshot);
            }
            TableUpdate::SetSnapshotRef {
                ref_name,
                snapshot_reference,
            } => {
                if ref_name == "main" {
                    metadata.current_snapshot_id = Some(snapshot_reference.snapshot_id);
                }
                metadata.refs.insert(ref_name, snapshot_reference);
            }
            TableUpdate::RemoveSnapshots { snapshot_ids } => {
                for id in snapshot_ids {
                    metadata.snapshots.remove(&id);
                }
            }
            TableUpdate::RemoveSnapshotRef { ref_name } => {
                metadata.refs.remove(&ref_name);
            }
            TableUpdate::SetLocation { location } => {
                metadata.location = location;
            }
            TableUpdate::SetProperties { updates } => {
                metadata.properties.extend(updates);
            }
            TableUpdate::RemoveProperties { removals } => {
                for rem in removals {
                    metadata.properties.remove(&rem);
                }
            }
        };
    }
    Ok(())
}

/// Applies a sequence of updates to view metadata
///
/// This function processes each update in order, modifying the view metadata accordingly.
/// Updates can include:
/// * Format version changes
/// * UUID assignments
/// * Schema modifications
/// * Location and property updates
/// * Version management
///
/// # Type Parameters
/// * `T` - The materialization type for the view, must implement Materialization + 'static
///
/// # Arguments
/// * `metadata` - Mutable reference to view metadata to modify
/// * `updates` - Vector of updates to apply
///
/// # Returns
/// * `Ok(())` if all updates were applied successfully
/// * `Err(Error)` if any update failed to apply
pub fn apply_view_updates<T: Materialization + 'static>(
    metadata: &mut GeneralViewMetadata<T>,
    updates: Vec<ViewUpdate<T>>,
) -> Result<(), Error> {
    for update in updates {
        match update {
            ViewUpdate::UpgradeFormatVersion { format_version: _ } => {
                unimplemented!();
            }
            ViewUpdate::AssignUUID { uuid } => {
                metadata.view_uuid = Uuid::parse_str(&uuid)?;
            }
            ViewUpdate::AddSchema {
                schema,
                last_column_id: _,
            } => {
                metadata.schemas.insert(*schema.schema_id(), schema);
            }
            ViewUpdate::SetLocation { location } => {
                metadata.location = location;
            }
            ViewUpdate::SetProperties { updates } => {
                metadata.properties.extend(updates);
            }
            ViewUpdate::RemoveProperties { removals } => {
                for rem in removals {
                    metadata.properties.remove(&rem);
                }
            }
            ViewUpdate::AddViewVersion { view_version } => {
                metadata
                    .versions
                    .insert(view_version.version_id, view_version);
            }
            ViewUpdate::SetCurrentViewVersion { view_version_id } => {
                metadata.current_version_id = view_version_id;
            }
        };
    }
    Ok(())
}<|MERGE_RESOLUTION|>--- conflicted
+++ resolved
@@ -351,19 +351,9 @@
         TableRequirement::AssertTableUuid { uuid } => metadata.table_uuid == *uuid,
         TableRequirement::AssertRefSnapshotId { r#ref, snapshot_id } => {
             match (snapshot_id, metadata.snapshot_for_ref(r#ref)) {
-<<<<<<< HEAD
-<<<<<<< HEAD
                 (Some(snapshot_id), Some(snapshot_ref)) => {
                     snapshot_ref.snapshot_id() == snapshot_id
                 }
-=======
-                (Some(snapshot_id), Some(snapshot_ref)) => snapshot_ref.snapshot_id() == snapshot_id,
->>>>>>> icehut
-=======
-                (Some(snapshot_id), Some(snapshot_ref)) => {
-                    snapshot_ref.snapshot_id() == snapshot_id
-                }
->>>>>>> 343aefde
                 _ => true,
             }
         }
@@ -468,10 +458,7 @@
                     snapshot_id: *snapshot.snapshot_id(),
                     timestamp_ms: *snapshot.timestamp_ms(),
                 });
-<<<<<<< HEAD
-=======
                 metadata.last_updated_ms = *snapshot.timestamp_ms();
->>>>>>> icehut
                 metadata.last_sequence_number = *snapshot.sequence_number();
                 metadata.snapshots.insert(*snapshot.snapshot_id(), snapshot);
             }
